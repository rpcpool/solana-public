//! The `validator` module hosts all the validator microservices.

pub use solana_perf::report_target_features;
use {
    crate::{
        accounts_hash_verifier::{AccountsHashFaultInjector, AccountsHashVerifier},
        admin_rpc_post_init::AdminRpcRequestMetadataPostInit,
        banking_trace::{self, BankingTracer},
        cache_block_meta_service::{CacheBlockMetaSender, CacheBlockMetaService},
        cluster_info_vote_listener::VoteTracker,
        completed_data_sets_service::CompletedDataSetsService,
        consensus::{
            reconcile_blockstore_roots_with_external_source,
            tower_storage::{NullTowerStorage, TowerStorage},
            ExternalRootSource, Tower,
        },
        ledger_metric_report_service::LedgerMetricReportService,
        poh_timing_report_service::PohTimingReportService,
        proxy::{block_engine_stage::BlockEngineConfig, relayer_stage::RelayerConfig},
        repair::{self, serve_repair::ServeRepair, serve_repair_service::ServeRepairService},
        rewards_recorder_service::{RewardsRecorderSender, RewardsRecorderService},
        sample_performance_service::SamplePerformanceService,
        sigverify,
        snapshot_packager_service::SnapshotPackagerService,
        stats_reporter_service::StatsReporterService,
        system_monitor_service::{
            verify_net_stats_access, SystemMonitorService, SystemMonitorStatsReportConfig,
        },
        tip_manager::TipManagerConfig,
        tpu::{Tpu, TpuSockets, DEFAULT_TPU_COALESCE},
        tvu::{Tvu, TvuConfig, TvuSockets},
    },
    crossbeam_channel::{bounded, unbounded, Receiver},
    lazy_static::lazy_static,
    quinn::Endpoint,
    solana_accounts_db::{
        accounts_db::{AccountShrinkThreshold, AccountsDbConfig},
        accounts_index::AccountSecondaryIndexes,
        accounts_update_notifier_interface::AccountsUpdateNotifier,
        hardened_unpack::{open_genesis_config, MAX_GENESIS_ARCHIVE_UNPACKED_SIZE},
    },
    solana_client::connection_cache::{ConnectionCache, Protocol},
    solana_entry::poh::compute_hash_time_ns,
    solana_geyser_plugin_manager::{
        geyser_plugin_service::GeyserPluginService, GeyserPluginManagerRequest,
    },
    solana_gossip::{
        cluster_info::{
            ClusterInfo, Node, DEFAULT_CONTACT_DEBUG_INTERVAL_MILLIS,
            DEFAULT_CONTACT_SAVE_INTERVAL_MILLIS,
        },
        crds_gossip_pull::CRDS_GOSSIP_PULL_CRDS_TIMEOUT_MS,
        gossip_service::GossipService,
        legacy_contact_info::LegacyContactInfo as ContactInfo,
    },
    solana_ledger::{
        bank_forks_utils,
        blockstore::{
            Blockstore, BlockstoreError, BlockstoreSignals, CompletedSlotsReceiver, PurgeType,
        },
        blockstore_options::{BlockstoreOptions, BlockstoreRecoveryMode, LedgerColumnOptions},
        blockstore_processor::{self, TransactionStatusSender},
        entry_notifier_interface::EntryNotifierLock,
        entry_notifier_service::{EntryNotifierSender, EntryNotifierService},
        leader_schedule::FixedSchedule,
        leader_schedule_cache::LeaderScheduleCache,
        use_snapshot_archives_at_startup::UseSnapshotArchivesAtStartup,
    },
    solana_measure::measure::Measure,
    solana_metrics::{
        datapoint_info, metrics::metrics_config_sanity_check, poh_timing_point::PohTimingSender,
    },
    solana_poh::{
        poh_recorder::PohRecorder,
        poh_service::{self, PohService},
    },
    solana_rpc::{
        max_slots::MaxSlots,
        optimistically_confirmed_bank_tracker::{
            BankNotificationSenderConfig, OptimisticallyConfirmedBank,
            OptimisticallyConfirmedBankTracker,
        },
        rpc::JsonRpcConfig,
        rpc_completed_slots_service::RpcCompletedSlotsService,
        rpc_pubsub_service::{PubSubConfig, PubSubService},
        rpc_service::JsonRpcService,
        rpc_subscriptions::RpcSubscriptions,
        transaction_notifier_interface::TransactionNotifierLock,
        transaction_status_service::TransactionStatusService,
    },
    solana_runtime::{
        accounts_background_service::{
            AbsRequestHandlers, AbsRequestSender, AccountsBackgroundService, DroppedSlotsReceiver,
            PrunedBanksRequestHandler, SnapshotRequestHandler,
        },
        bank::Bank,
        bank_forks::BankForks,
        commitment::BlockCommitmentCache,
        prioritization_fee_cache::PrioritizationFeeCache,
        runtime_config::RuntimeConfig,
        snapshot_archive_info::SnapshotArchiveInfoGetter,
        snapshot_bank_utils::{self, DISABLED_SNAPSHOT_ARCHIVE_INTERVAL},
        snapshot_config::SnapshotConfig,
        snapshot_hash::StartingSnapshotHashes,
        snapshot_utils::{
            self, clean_orphaned_account_snapshot_dirs, move_and_async_delete_path_contents,
        },
    },
    solana_runtime_plugin::{
        runtime_plugin_admin_rpc_service::RuntimePluginManagerRpcRequest,
        runtime_plugin_service::RuntimePluginService,
    },
    solana_sdk::{
        clock::Slot,
        epoch_schedule::MAX_LEADER_SCHEDULE_EPOCH_OFFSET,
        exit::Exit,
        genesis_config::{ClusterType, GenesisConfig},
        hash::Hash,
        pubkey::Pubkey,
        shred_version::compute_shred_version,
        signature::{Keypair, Signer},
        timing::timestamp,
    },
    solana_send_transaction_service::send_transaction_service,
    solana_streamer::{socket::SocketAddrSpace, streamer::StakedNodes},
    solana_turbine::{self, broadcast_stage::BroadcastStageType},
    solana_vote_program::vote_state,
    std::{
        collections::{HashMap, HashSet},
        net::SocketAddr,
        path::{Path, PathBuf},
        sync::{
            atomic::{AtomicBool, AtomicU64, Ordering},
            Arc, Mutex, RwLock,
        },
        thread::{sleep, Builder, JoinHandle},
        time::{Duration, Instant},
    },
    strum::VariantNames,
    strum_macros::{Display, EnumString, EnumVariantNames, IntoStaticStr},
    tokio::runtime::Runtime as TokioRuntime,
};

const MAX_COMPLETED_DATA_SETS_IN_CHANNEL: usize = 100_000;
const WAIT_FOR_SUPERMAJORITY_THRESHOLD_PERCENT: u64 = 80;

#[derive(Clone, EnumString, EnumVariantNames, Default, IntoStaticStr, Display)]
#[strum(serialize_all = "kebab-case")]
pub enum BlockVerificationMethod {
    #[default]
    BlockstoreProcessor,
}

impl BlockVerificationMethod {
    pub const fn cli_names() -> &'static [&'static str] {
        Self::VARIANTS
    }

    pub fn cli_message() -> &'static str {
        lazy_static! {
            static ref MESSAGE: String = format!(
                "Switch transaction scheduling method for verifying ledger entries [default: {}]",
                BlockVerificationMethod::default()
            );
        };

        &MESSAGE
    }
}

#[derive(Clone, EnumString, EnumVariantNames, Default, IntoStaticStr, Display)]
#[strum(serialize_all = "kebab-case")]
pub enum BlockProductionMethod {
    #[default]
    ThreadLocalMultiIterator,
}

impl BlockProductionMethod {
    pub const fn cli_names() -> &'static [&'static str] {
        Self::VARIANTS
    }

    pub fn cli_message() -> &'static str {
        lazy_static! {
            static ref MESSAGE: String = format!(
                "Switch transaction scheduling method for producing ledger entries [default: {}]",
                BlockProductionMethod::default()
            );
        };

        &MESSAGE
    }
}

/// Configuration for the block generator invalidator for replay.
#[derive(Clone, Debug)]
pub struct GeneratorConfig {
    pub accounts_path: String,
    pub starting_keypairs: Arc<Vec<Keypair>>,
}

pub struct ValidatorConfig {
    pub halt_at_slot: Option<Slot>,
    pub expected_genesis_hash: Option<Hash>,
    pub expected_bank_hash: Option<Hash>,
    pub expected_shred_version: Option<u16>,
    pub voting_disabled: bool,
    pub account_paths: Vec<PathBuf>,
    pub account_snapshot_paths: Vec<PathBuf>,
    pub account_shrink_paths: Option<Vec<PathBuf>>,
    pub rpc_config: JsonRpcConfig,
    /// Specifies which plugins to start up with
    pub on_start_geyser_plugin_config_files: Option<Vec<PathBuf>>,
    pub rpc_addrs: Option<(SocketAddr, SocketAddr)>, // (JsonRpc, JsonRpcPubSub)
    pub pubsub_config: PubSubConfig,
    pub snapshot_config: SnapshotConfig,
    pub max_ledger_shreds: Option<u64>,
    pub broadcast_stage_type: BroadcastStageType,
    pub turbine_disabled: Arc<AtomicBool>,
    pub enforce_ulimit_nofile: bool,
    pub fixed_leader_schedule: Option<FixedSchedule>,
    pub wait_for_supermajority: Option<Slot>,
    pub new_hard_forks: Option<Vec<Slot>>,
    pub known_validators: Option<HashSet<Pubkey>>, // None = trust all
    pub repair_validators: Option<HashSet<Pubkey>>, // None = repair from all
    pub repair_whitelist: Arc<RwLock<HashSet<Pubkey>>>, // Empty = repair with all
    pub gossip_validators: Option<HashSet<Pubkey>>, // None = gossip with all
    pub accounts_hash_fault_injector: Option<AccountsHashFaultInjector>,
    pub accounts_hash_interval_slots: u64,
    pub max_genesis_archive_unpacked_size: u64,
    pub wal_recovery_mode: Option<BlockstoreRecoveryMode>,
    /// Run PoH, transaction signature and other transaction verifications during blockstore
    /// processing.
    pub run_verification: bool,
    pub require_tower: bool,
    pub tower_storage: Arc<dyn TowerStorage>,
    pub debug_keys: Option<Arc<HashSet<Pubkey>>>,
    pub contact_debug_interval: u64,
    pub contact_save_interval: u64,
    pub send_transaction_service_config: send_transaction_service::Config,
    pub no_poh_speed_test: bool,
    pub no_os_memory_stats_reporting: bool,
    pub no_os_network_stats_reporting: bool,
    pub no_os_cpu_stats_reporting: bool,
    pub no_os_disk_stats_reporting: bool,
    pub poh_pinned_cpu_core: usize,
    pub poh_hashes_per_batch: u64,
    pub process_ledger_before_services: bool,
    pub account_indexes: AccountSecondaryIndexes,
    pub accounts_db_config: Option<AccountsDbConfig>,
    pub warp_slot: Option<Slot>,
    pub accounts_db_test_hash_calculation: bool,
    pub accounts_db_skip_shrink: bool,
    pub accounts_db_force_initial_clean: bool,
    pub tpu_coalesce: Duration,
    pub staked_nodes_overrides: Arc<RwLock<HashMap<Pubkey, u64>>>,
    pub validator_exit: Arc<RwLock<Exit>>,
    pub no_wait_for_vote_to_start_leader: bool,
    pub accounts_shrink_ratio: AccountShrinkThreshold,
    pub wait_to_vote_slot: Option<Slot>,
    pub ledger_column_options: LedgerColumnOptions,
    pub runtime_config: RuntimeConfig,
    pub replay_slots_concurrently: bool,
    pub banking_trace_dir_byte_limit: banking_trace::DirByteLimit,
    pub block_verification_method: BlockVerificationMethod,
    pub block_production_method: BlockProductionMethod,
    pub generator_config: Option<GeneratorConfig>,
    pub use_snapshot_archives_at_startup: UseSnapshotArchivesAtStartup,
    pub relayer_config: Arc<Mutex<RelayerConfig>>,
    pub block_engine_config: Arc<Mutex<BlockEngineConfig>>,
    // Using Option inside RwLock is ugly, but only convenient way to allow toggle on/off
    pub shred_receiver_address: Arc<RwLock<Option<SocketAddr>>>,
    pub tip_manager_config: TipManagerConfig,
    pub preallocated_bundle_cost: u64,
}

impl Default for ValidatorConfig {
    fn default() -> Self {
        Self {
            halt_at_slot: None,
            expected_genesis_hash: None,
            expected_bank_hash: None,
            expected_shred_version: None,
            voting_disabled: false,
            max_ledger_shreds: None,
            account_paths: Vec::new(),
            account_snapshot_paths: Vec::new(),
            account_shrink_paths: None,
            rpc_config: JsonRpcConfig::default(),
            on_start_geyser_plugin_config_files: None,
            rpc_addrs: None,
            pubsub_config: PubSubConfig::default(),
            snapshot_config: SnapshotConfig::new_load_only(),
            broadcast_stage_type: BroadcastStageType::Standard,
            turbine_disabled: Arc::<AtomicBool>::default(),
            enforce_ulimit_nofile: true,
            fixed_leader_schedule: None,
            wait_for_supermajority: None,
            new_hard_forks: None,
            known_validators: None,
            repair_validators: None,
            repair_whitelist: Arc::new(RwLock::new(HashSet::default())),
            gossip_validators: None,
            accounts_hash_fault_injector: None,
            accounts_hash_interval_slots: std::u64::MAX,
            max_genesis_archive_unpacked_size: MAX_GENESIS_ARCHIVE_UNPACKED_SIZE,
            wal_recovery_mode: None,
            run_verification: true,
            require_tower: false,
            tower_storage: Arc::new(NullTowerStorage::default()),
            debug_keys: None,
            contact_debug_interval: DEFAULT_CONTACT_DEBUG_INTERVAL_MILLIS,
            contact_save_interval: DEFAULT_CONTACT_SAVE_INTERVAL_MILLIS,
            send_transaction_service_config: send_transaction_service::Config::default(),
            no_poh_speed_test: true,
            no_os_memory_stats_reporting: true,
            no_os_network_stats_reporting: true,
            no_os_cpu_stats_reporting: true,
            no_os_disk_stats_reporting: true,
            poh_pinned_cpu_core: poh_service::DEFAULT_PINNED_CPU_CORE,
            poh_hashes_per_batch: poh_service::DEFAULT_HASHES_PER_BATCH,
            process_ledger_before_services: false,
            account_indexes: AccountSecondaryIndexes::default(),
            warp_slot: None,
            accounts_db_test_hash_calculation: false,
            accounts_db_skip_shrink: false,
            accounts_db_force_initial_clean: false,
            tpu_coalesce: DEFAULT_TPU_COALESCE,
            staked_nodes_overrides: Arc::new(RwLock::new(HashMap::new())),
            validator_exit: Arc::new(RwLock::new(Exit::default())),
            no_wait_for_vote_to_start_leader: true,
            accounts_shrink_ratio: AccountShrinkThreshold::default(),
            accounts_db_config: None,
            wait_to_vote_slot: None,
            ledger_column_options: LedgerColumnOptions::default(),
            runtime_config: RuntimeConfig::default(),
            replay_slots_concurrently: false,
            banking_trace_dir_byte_limit: 0,
            block_verification_method: BlockVerificationMethod::default(),
            block_production_method: BlockProductionMethod::default(),
            generator_config: None,
            use_snapshot_archives_at_startup: UseSnapshotArchivesAtStartup::default(),
            relayer_config: Arc::new(Mutex::new(RelayerConfig::default())),
            block_engine_config: Arc::new(Mutex::new(BlockEngineConfig::default())),
            shred_receiver_address: Arc::new(RwLock::new(None)),
            tip_manager_config: TipManagerConfig::default(),
            preallocated_bundle_cost: u64::default(),
        }
    }
}

impl ValidatorConfig {
    pub fn default_for_test() -> Self {
        Self {
            enforce_ulimit_nofile: false,
            rpc_config: JsonRpcConfig::default_for_test(),
            ..Self::default()
        }
    }

    pub fn enable_default_rpc_block_subscribe(&mut self) {
        let pubsub_config = PubSubConfig {
            enable_block_subscription: true,
            ..PubSubConfig::default()
        };
        let rpc_config = JsonRpcConfig {
            enable_rpc_transaction_history: true,
            ..JsonRpcConfig::default_for_test()
        };

        self.pubsub_config = pubsub_config;
        self.rpc_config = rpc_config;
    }
}

// `ValidatorStartProgress` contains status information that is surfaced to the node operator over
// the admin RPC channel to help them to follow the general progress of node startup without
// having to watch log messages.
#[derive(Debug, Clone, Copy, Serialize, Deserialize, PartialEq, Eq)]
pub enum ValidatorStartProgress {
    Initializing, // Catch all, default state
    SearchingForRpcService,
    DownloadingSnapshot {
        slot: Slot,
        rpc_addr: SocketAddr,
    },
    CleaningBlockStore,
    CleaningAccounts,
    LoadingLedger,
    ProcessingLedger {
        slot: Slot,
        max_slot: Slot,
    },
    StartingServices,
    Halted, // Validator halted due to `--dev-halt-at-slot` argument
    WaitingForSupermajority {
        slot: Slot,
        gossip_stake_percent: u64,
    },

    // `Running` is the terminal state once the validator fully starts and all services are
    // operational
    Running,
}

impl Default for ValidatorStartProgress {
    fn default() -> Self {
        Self::Initializing
    }
}

struct BlockstoreRootScan {
    thread: Option<JoinHandle<Result<usize, BlockstoreError>>>,
}

impl BlockstoreRootScan {
    fn new(config: &ValidatorConfig, blockstore: Arc<Blockstore>, exit: Arc<AtomicBool>) -> Self {
        let thread = if config.rpc_addrs.is_some()
            && config.rpc_config.enable_rpc_transaction_history
            && config.rpc_config.rpc_scan_and_fix_roots
        {
            Some(
                Builder::new()
                    .name("solBStoreRtScan".to_string())
                    .spawn(move || blockstore.scan_and_fix_roots(None, None, &exit))
                    .unwrap(),
            )
        } else {
            None
        };
        Self { thread }
    }

    fn join(self) {
        if let Some(blockstore_root_scan) = self.thread {
            if let Err(err) = blockstore_root_scan.join() {
                warn!("blockstore_root_scan failed to join {:?}", err);
            }
        }
    }
}

#[derive(Default)]
struct TransactionHistoryServices {
    transaction_status_sender: Option<TransactionStatusSender>,
    transaction_status_service: Option<TransactionStatusService>,
    max_complete_transaction_status_slot: Arc<AtomicU64>,
    rewards_recorder_sender: Option<RewardsRecorderSender>,
    rewards_recorder_service: Option<RewardsRecorderService>,
    max_complete_rewards_slot: Arc<AtomicU64>,
    cache_block_meta_sender: Option<CacheBlockMetaSender>,
    cache_block_meta_service: Option<CacheBlockMetaService>,
}

pub struct Validator {
    validator_exit: Arc<RwLock<Exit>>,
    json_rpc_service: Option<JsonRpcService>,
    pubsub_service: Option<PubSubService>,
    rpc_completed_slots_service: JoinHandle<()>,
    optimistically_confirmed_bank_tracker: Option<OptimisticallyConfirmedBankTracker>,
    transaction_status_service: Option<TransactionStatusService>,
    rewards_recorder_service: Option<RewardsRecorderService>,
    cache_block_meta_service: Option<CacheBlockMetaService>,
    entry_notifier_service: Option<EntryNotifierService>,
    system_monitor_service: Option<SystemMonitorService>,
    sample_performance_service: Option<SamplePerformanceService>,
    poh_timing_report_service: PohTimingReportService,
    stats_reporter_service: StatsReporterService,
    gossip_service: GossipService,
    serve_repair_service: ServeRepairService,
    completed_data_sets_service: CompletedDataSetsService,
    snapshot_packager_service: Option<SnapshotPackagerService>,
    poh_recorder: Arc<RwLock<PohRecorder>>,
    poh_service: PohService,
    tpu: Tpu,
    tvu: Tvu,
    ip_echo_server: Option<solana_net_utils::IpEchoServer>,
    pub cluster_info: Arc<ClusterInfo>,
    pub bank_forks: Arc<RwLock<BankForks>>,
    pub blockstore: Arc<Blockstore>,
    geyser_plugin_service: Option<GeyserPluginService>,
    ledger_metric_report_service: LedgerMetricReportService,
    accounts_background_service: AccountsBackgroundService,
    accounts_hash_verifier: AccountsHashVerifier,
    turbine_quic_endpoint: Option<Endpoint>,
    turbine_quic_endpoint_runtime: Option<TokioRuntime>,
    turbine_quic_endpoint_join_handle: Option<solana_turbine::quic_endpoint::AsyncTryJoinHandle>,
    repair_quic_endpoint: Option<Endpoint>,
    repair_quic_endpoint_runtime: Option<TokioRuntime>,
    repair_quic_endpoint_join_handle: Option<repair::quic_endpoint::AsyncTryJoinHandle>,
}

impl Validator {
    #[allow(clippy::too_many_arguments)]
    pub fn new(
        mut node: Node,
        identity_keypair: Arc<Keypair>,
        ledger_path: &Path,
        vote_account: &Pubkey,
        authorized_voter_keypairs: Arc<RwLock<Vec<Arc<Keypair>>>>,
        cluster_entrypoints: Vec<ContactInfo>,
        config: &ValidatorConfig,
        should_check_duplicate_instance: bool,
        rpc_to_plugin_manager_receiver: Option<Receiver<GeyserPluginManagerRequest>>,
        start_progress: Arc<RwLock<ValidatorStartProgress>>,
        socket_addr_space: SocketAddrSpace,
        use_quic: bool,
        tpu_connection_pool_size: usize,
        tpu_enable_udp: bool,
        admin_rpc_service_post_init: Arc<RwLock<Option<AdminRpcRequestMetadataPostInit>>>,
        runtime_plugin_configs_and_request_rx: Option<(
            Vec<PathBuf>,
            Receiver<RuntimePluginManagerRpcRequest>,
        )>,
    ) -> Result<Self, String> {
        let id = identity_keypair.pubkey();
        assert_eq!(&id, node.info.pubkey());

        info!("identity pubkey: {id}");
        info!("vote account pubkey: {vote_account}");

        if !config.no_os_network_stats_reporting {
            verify_net_stats_access()
                .map_err(|err| format!("Failed to access network stats: {err:?}"))?;
        }

        let mut bank_notification_senders = Vec::new();

        let exit = Arc::new(AtomicBool::new(false));

        let geyser_plugin_service =
            if let Some(geyser_plugin_config_files) = &config.on_start_geyser_plugin_config_files {
                let (confirmed_bank_sender, confirmed_bank_receiver) = unbounded();
                bank_notification_senders.push(confirmed_bank_sender);
                let rpc_to_plugin_manager_receiver_and_exit =
                    rpc_to_plugin_manager_receiver.map(|receiver| (receiver, exit.clone()));
                Some(
                    GeyserPluginService::new_with_receiver(
                        confirmed_bank_receiver,
                        geyser_plugin_config_files,
                        rpc_to_plugin_manager_receiver_and_exit,
                    )
                    .map_err(|err| format!("Failed to load the Geyser plugin: {err:?}"))?,
                )
            } else {
                None
            };

        if config.voting_disabled {
            warn!("voting disabled");
            authorized_voter_keypairs.write().unwrap().clear();
        } else {
            for authorized_voter_keypair in authorized_voter_keypairs.read().unwrap().iter() {
                warn!("authorized voter: {}", authorized_voter_keypair.pubkey());
            }
        }

        for cluster_entrypoint in &cluster_entrypoints {
            info!("entrypoint: {:?}", cluster_entrypoint);
        }

        if rayon::ThreadPoolBuilder::new()
            .thread_name(|i| format!("solRayonGlob{i:02}"))
            .build_global()
            .is_err()
        {
            warn!("Rayon global thread pool already initialized");
        }

        if solana_perf::perf_libs::api().is_some() {
            info!("Initializing sigverify, this could take a while...");
        } else {
            info!("Initializing sigverify...");
        }
        sigverify::init();
        info!("Initializing sigverify done.");

        if !ledger_path.is_dir() {
            return Err(format!(
                "ledger directory does not exist or is not accessible: {ledger_path:?}"
            ));
        }

        if let Some(expected_shred_version) = config.expected_shred_version {
            if let Some(wait_for_supermajority_slot) = config.wait_for_supermajority {
                *start_progress.write().unwrap() = ValidatorStartProgress::CleaningBlockStore;
                backup_and_clear_blockstore(
                    ledger_path,
                    config,
                    wait_for_supermajority_slot + 1,
                    expected_shred_version,
                )
                .map_err(|err| {
                    format!(
                        "Failed to backup and clear shreds with incorrect \
                        shred version from blockstore: {err:?}"
                    )
                })?;
            }
        }

        info!("Cleaning accounts paths..");
        *start_progress.write().unwrap() = ValidatorStartProgress::CleaningAccounts;
        let mut timer = Measure::start("clean_accounts_paths");
        cleanup_accounts_paths(config);
        timer.stop();
        info!("Cleaning accounts paths done. {timer}");

        snapshot_utils::purge_incomplete_bank_snapshots(&config.snapshot_config.bank_snapshots_dir);
        snapshot_utils::purge_old_bank_snapshots_at_startup(
            &config.snapshot_config.bank_snapshots_dir,
        );

        info!("Cleaning orphaned account snapshot directories..");
        let mut timer = Measure::start("clean_orphaned_account_snapshot_dirs");
        clean_orphaned_account_snapshot_dirs(
            &config.snapshot_config.bank_snapshots_dir,
            &config.account_snapshot_paths,
        )
        .map_err(|err| format!("Failed to clean orphaned account snapshot directories: {err:?}"))?;
        timer.stop();
        info!("Cleaning orphaned account snapshot directories done. {timer}");

        // The accounts hash cache dir was renamed, so cleanup any old dirs that exist.
        let accounts_hash_cache_path = config
            .accounts_db_config
            .as_ref()
            .and_then(|config| config.accounts_hash_cache_path.as_ref())
            .map(PathBuf::as_path)
            .unwrap_or(ledger_path);
        let old_accounts_hash_cache_dirs = [
            ledger_path.join("calculate_accounts_hash_cache"),
            accounts_hash_cache_path.join("full"),
            accounts_hash_cache_path.join("incremental"),
            accounts_hash_cache_path.join("transient"),
        ];
        for old_accounts_hash_cache_dir in old_accounts_hash_cache_dirs {
            if old_accounts_hash_cache_dir.exists() {
                snapshot_utils::move_and_async_delete_path(old_accounts_hash_cache_dir);
            }
        }

        {
            let exit = exit.clone();
            config
                .validator_exit
                .write()
                .unwrap()
                .register_exit(Box::new(move || exit.store(true, Ordering::Relaxed)));
        }

        let accounts_update_notifier = geyser_plugin_service
            .as_ref()
            .and_then(|geyser_plugin_service| geyser_plugin_service.get_accounts_update_notifier());

        let transaction_notifier = geyser_plugin_service
            .as_ref()
            .and_then(|geyser_plugin_service| geyser_plugin_service.get_transaction_notifier());

        let entry_notifier = geyser_plugin_service
            .as_ref()
            .and_then(|geyser_plugin_service| geyser_plugin_service.get_entry_notifier());

        let block_metadata_notifier = geyser_plugin_service
            .as_ref()
            .and_then(|geyser_plugin_service| geyser_plugin_service.get_block_metadata_notifier());

        let banking_transaction_results_notifier =
            geyser_plugin_service
                .as_ref()
                .and_then(|geyser_plugin_service| {
                    geyser_plugin_service.get_banking_transaction_result_notifier()
                });

        info!(
            "Geyser plugin: accounts_update_notifier: {}, \
            transaction_notifier: {}, \
            entry_notifier: {}",
            accounts_update_notifier.is_some(),
            transaction_notifier.is_some(),
            entry_notifier.is_some()
        );

        let system_monitor_service = Some(SystemMonitorService::new(
            exit.clone(),
            SystemMonitorStatsReportConfig {
                report_os_memory_stats: !config.no_os_memory_stats_reporting,
                report_os_network_stats: !config.no_os_network_stats_reporting,
                report_os_cpu_stats: !config.no_os_cpu_stats_reporting,
                report_os_disk_stats: !config.no_os_disk_stats_reporting,
            },
        ));

        let (poh_timing_point_sender, poh_timing_point_receiver) = unbounded();
        let poh_timing_report_service =
            PohTimingReportService::new(poh_timing_point_receiver, exit.clone());

        let (
            genesis_config,
            bank_forks,
            blockstore,
            original_blockstore_root,
            ledger_signal_receiver,
            completed_slots_receiver,
            leader_schedule_cache,
            starting_snapshot_hashes,
            TransactionHistoryServices {
                transaction_status_sender,
                transaction_status_service,
                max_complete_transaction_status_slot,
                rewards_recorder_sender,
                rewards_recorder_service,
                max_complete_rewards_slot,
                cache_block_meta_sender,
                cache_block_meta_service,
            },
            blockstore_process_options,
            blockstore_root_scan,
            pruned_banks_receiver,
            entry_notifier_service,
        ) = load_blockstore(
            config,
            ledger_path,
            exit.clone(),
            &start_progress,
            accounts_update_notifier,
            transaction_notifier,
            entry_notifier,
            Some(poh_timing_point_sender.clone()),
        )?;
        let hard_forks = bank_forks.read().unwrap().root_bank().hard_forks();
        if !hard_forks.is_empty() {
            info!("Hard forks: {:?}", hard_forks);
        }

        node.info.set_wallclock(timestamp());
        node.info.set_shred_version(compute_shred_version(
            &genesis_config.hash(),
            Some(&hard_forks),
        ));

        Self::print_node_info(&node);

        if let Some(expected_shred_version) = config.expected_shred_version {
            if expected_shred_version != node.info.shred_version() {
                return Err(format!(
                    "shred version mismatch: expected {} found: {}",
                    expected_shred_version,
                    node.info.shred_version(),
                ));
            }
        }

        let mut cluster_info = ClusterInfo::new(
            node.info.clone(),
            identity_keypair.clone(),
            socket_addr_space,
        );
        cluster_info.set_contact_debug_interval(config.contact_debug_interval);
        cluster_info.set_entrypoints(cluster_entrypoints);
        cluster_info.restore_contact_info(ledger_path, config.contact_save_interval);
        let cluster_info = Arc::new(cluster_info);

        assert!(is_snapshot_config_valid(
            &config.snapshot_config,
            config.accounts_hash_interval_slots,
        ));

        let (snapshot_package_sender, snapshot_packager_service) =
            if config.snapshot_config.should_generate_snapshots() {
                // filler accounts make snapshots invalid for use
                // so, do not publish that we have snapshots
                let enable_gossip_push = config
                    .accounts_db_config
                    .as_ref()
                    .map(|config| config.filler_accounts_config.count == 0)
                    .unwrap_or(true);
                let (snapshot_package_sender, snapshot_package_receiver) =
                    crossbeam_channel::unbounded();
                let snapshot_packager_service = SnapshotPackagerService::new(
                    snapshot_package_sender.clone(),
                    snapshot_package_receiver,
                    starting_snapshot_hashes,
                    exit.clone(),
                    cluster_info.clone(),
                    config.snapshot_config.clone(),
                    enable_gossip_push,
                );
                (
                    Some(snapshot_package_sender),
                    Some(snapshot_packager_service),
                )
            } else {
                (None, None)
            };

        let (accounts_package_sender, accounts_package_receiver) = crossbeam_channel::unbounded();
        let accounts_hash_verifier = AccountsHashVerifier::new(
            accounts_package_sender.clone(),
            accounts_package_receiver,
            snapshot_package_sender,
            exit.clone(),
            cluster_info.clone(),
            config.accounts_hash_fault_injector,
            config.snapshot_config.clone(),
        );

        let (snapshot_request_sender, snapshot_request_receiver) = unbounded();
        let accounts_background_request_sender =
            AbsRequestSender::new(snapshot_request_sender.clone());
        let snapshot_request_handler = SnapshotRequestHandler {
            snapshot_config: config.snapshot_config.clone(),
            snapshot_request_sender,
            snapshot_request_receiver,
            accounts_package_sender,
        };
        let pruned_banks_request_handler = PrunedBanksRequestHandler {
            pruned_banks_receiver,
        };
        let last_full_snapshot_slot = starting_snapshot_hashes.map(|x| x.full.0 .0);
        let accounts_background_service = AccountsBackgroundService::new(
            bank_forks.clone(),
            exit.clone(),
            AbsRequestHandlers {
                snapshot_request_handler,
                pruned_banks_request_handler,
            },
            config.accounts_db_test_hash_calculation,
            last_full_snapshot_slot,
        );
        info!(
            "Using: block-verification-method: {}, block-production-method: {}",
            config.block_verification_method, config.block_production_method
        );

        let leader_schedule_cache = Arc::new(leader_schedule_cache);
        let entry_notification_sender = entry_notifier_service
            .as_ref()
            .map(|service| service.sender());
        let mut process_blockstore = ProcessBlockStore::new(
            &id,
            vote_account,
            &start_progress,
            &blockstore,
            original_blockstore_root,
            &bank_forks,
            &leader_schedule_cache,
            &blockstore_process_options,
            transaction_status_sender.as_ref(),
            cache_block_meta_sender.clone(),
            entry_notification_sender,
            blockstore_root_scan,
            accounts_background_request_sender.clone(),
            config,
        );

        maybe_warp_slot(
            config,
            &mut process_blockstore,
            ledger_path,
            &bank_forks,
            &leader_schedule_cache,
            &accounts_background_request_sender,
        )?;

        if config.process_ledger_before_services {
            process_blockstore.process()?;
        }
        *start_progress.write().unwrap() = ValidatorStartProgress::StartingServices;

        let sample_performance_service =
            if config.rpc_addrs.is_some() && config.rpc_config.enable_rpc_transaction_history {
                Some(SamplePerformanceService::new(
                    &bank_forks,
                    blockstore.clone(),
                    exit.clone(),
                ))
            } else {
                None
            };

        let mut block_commitment_cache = BlockCommitmentCache::default();
        let bank_forks_guard = bank_forks.read().unwrap();
        block_commitment_cache.initialize_slots(
            bank_forks_guard.working_bank().slot(),
            bank_forks_guard.root(),
        );
        drop(bank_forks_guard);
        let block_commitment_cache = Arc::new(RwLock::new(block_commitment_cache));

        let optimistically_confirmed_bank =
            OptimisticallyConfirmedBank::locked_from_bank_forks_root(&bank_forks);

        let rpc_subscriptions = Arc::new(RpcSubscriptions::new_with_config(
            exit.clone(),
            max_complete_transaction_status_slot.clone(),
            max_complete_rewards_slot.clone(),
            blockstore.clone(),
            bank_forks.clone(),
            block_commitment_cache.clone(),
            optimistically_confirmed_bank.clone(),
            &config.pubsub_config,
            None,
        ));

        if let Some((runtime_plugin_configs, request_rx)) = runtime_plugin_configs_and_request_rx {
            RuntimePluginService::start(
                &runtime_plugin_configs,
                request_rx,
                bank_forks.clone(),
                block_commitment_cache.clone(),
                exit.clone(),
            )
            .map_err(|e| format!("Failed to start runtime plugin service: {e:?}"))?;
        }

        let max_slots = Arc::new(MaxSlots::default());
        let (completed_data_sets_sender, completed_data_sets_receiver) =
            bounded(MAX_COMPLETED_DATA_SETS_IN_CHANNEL);
        let completed_data_sets_service = CompletedDataSetsService::new(
            completed_data_sets_receiver,
            blockstore.clone(),
            rpc_subscriptions.clone(),
            exit.clone(),
            max_slots.clone(),
        );

        let startup_verification_complete;
        let (poh_recorder, entry_receiver, record_receiver) = {
            let bank = &bank_forks.read().unwrap().working_bank();
            startup_verification_complete = Arc::clone(bank.get_startup_verification_complete());
            PohRecorder::new_with_clear_signal(
                bank.tick_height(),
                bank.last_blockhash(),
                bank.clone(),
                None,
                bank.ticks_per_slot(),
                &id,
                blockstore.clone(),
                blockstore.get_new_shred_signal(0),
                &leader_schedule_cache,
                &genesis_config.poh_config,
                Some(poh_timing_point_sender),
                exit.clone(),
            )
        };
        let poh_recorder = Arc::new(RwLock::new(poh_recorder));

        let staked_nodes = Arc::new(RwLock::new(StakedNodes::default()));

        let connection_cache = match use_quic {
            true => {
                let connection_cache = ConnectionCache::new_with_client_options(
                    "connection_cache_tpu_quic",
                    tpu_connection_pool_size,
                    None,
                    Some((
                        &identity_keypair,
                        node.info
                            .tpu(Protocol::UDP)
                            .expect("Operator must spin up node with valid TPU address")
                            .ip(),
                    )),
                    Some((&staked_nodes, &identity_keypair.pubkey())),
                );
                Arc::new(connection_cache)
            }
            false => Arc::new(ConnectionCache::with_udp(
                "connection_cache_tpu_udp",
                tpu_connection_pool_size,
            )),
        };

        // block min prioritization fee cache should be readable by RPC, and writable by validator
        // (by both replay stage and banking stage)
        let prioritization_fee_cache = Arc::new(PrioritizationFeeCache::default());

        let rpc_override_health_check =
            Arc::new(AtomicBool::new(config.rpc_config.disable_health_check));
        let (
            json_rpc_service,
            pubsub_service,
            optimistically_confirmed_bank_tracker,
            bank_notification_sender,
        ) = if let Some((rpc_addr, rpc_pubsub_addr)) = config.rpc_addrs {
            assert_eq!(
                node.info
                    .rpc()
                    .map(|addr| socket_addr_space.check(&addr))
                    .ok(),
                node.info
                    .rpc_pubsub()
                    .map(|addr| socket_addr_space.check(&addr))
                    .ok()
            );
            let (bank_notification_sender, bank_notification_receiver) = unbounded();
            let confirmed_bank_subscribers = if !bank_notification_senders.is_empty() {
                Some(Arc::new(RwLock::new(bank_notification_senders)))
            } else {
                None
            };

            let json_rpc_service = JsonRpcService::new(
                rpc_addr,
                config.rpc_config.clone(),
                Some(config.snapshot_config.clone()),
                bank_forks.clone(),
                block_commitment_cache.clone(),
                blockstore.clone(),
                cluster_info.clone(),
                Some(poh_recorder.clone()),
                genesis_config.hash(),
                ledger_path,
                config.validator_exit.clone(),
                exit.clone(),
                rpc_override_health_check.clone(),
                startup_verification_complete,
                optimistically_confirmed_bank.clone(),
                config.send_transaction_service_config.clone(),
                max_slots.clone(),
                leader_schedule_cache.clone(),
                connection_cache.clone(),
                max_complete_transaction_status_slot,
                max_complete_rewards_slot,
                prioritization_fee_cache.clone(),
            )?;

            (
                Some(json_rpc_service),
                if !config.rpc_config.full_api {
                    None
                } else {
                    let (trigger, pubsub_service) = PubSubService::new(
                        config.pubsub_config.clone(),
                        &rpc_subscriptions,
                        rpc_pubsub_addr,
                    );
                    config
                        .validator_exit
                        .write()
                        .unwrap()
                        .register_exit(Box::new(move || trigger.cancel()));

                    Some(pubsub_service)
                },
                Some(OptimisticallyConfirmedBankTracker::new(
                    bank_notification_receiver,
                    exit.clone(),
                    bank_forks.clone(),
                    optimistically_confirmed_bank,
                    rpc_subscriptions.clone(),
                    confirmed_bank_subscribers,
                    prioritization_fee_cache.clone(),
                )),
                Some(BankNotificationSenderConfig {
                    sender: bank_notification_sender,
                    should_send_parents: geyser_plugin_service.is_some(),
                }),
            )
        } else {
            (None, None, None, None)
        };

        if config.halt_at_slot.is_some() {
            // Simulate a confirmed root to avoid RPC errors with CommitmentConfig::finalized() and
            // to ensure RPC endpoints like getConfirmedBlock, which require a confirmed root, work
            block_commitment_cache
                .write()
                .unwrap()
                .set_highest_super_majority_root(bank_forks.read().unwrap().root());

            // Park with the RPC service running, ready for inspection!
            warn!("Validator halted");
            *start_progress.write().unwrap() = ValidatorStartProgress::Halted;
            std::thread::park();
        }
        let ip_echo_server = match node.sockets.ip_echo {
            None => None,
            Some(tcp_listener) => Some(solana_net_utils::ip_echo_server(
                tcp_listener,
                Some(node.info.shred_version()),
            )),
        };

        let (stats_reporter_sender, stats_reporter_receiver) = unbounded();

        let stats_reporter_service =
            StatsReporterService::new(stats_reporter_receiver, exit.clone());

        let gossip_service = GossipService::new(
            &cluster_info,
            Some(bank_forks.clone()),
            node.sockets.gossip,
            config.gossip_validators.clone(),
            should_check_duplicate_instance,
            Some(stats_reporter_sender.clone()),
            exit.clone(),
        );
        let serve_repair = ServeRepair::new(
            cluster_info.clone(),
            bank_forks.clone(),
            config.repair_whitelist.clone(),
        );
        let (repair_quic_endpoint_sender, repair_quic_endpoint_receiver) = unbounded();
        let serve_repair_service = ServeRepairService::new(
            serve_repair,
            // Incoming UDP repair requests are adapted into RemoteRequest
            // and also sent through the same channel.
            repair_quic_endpoint_sender.clone(),
            repair_quic_endpoint_receiver,
            blockstore.clone(),
            node.sockets.serve_repair,
            socket_addr_space,
            stats_reporter_sender,
            exit.clone(),
        );

        *admin_rpc_service_post_init.write().unwrap() = Some(AdminRpcRequestMetadataPostInit {
            bank_forks: bank_forks.clone(),
            cluster_info: cluster_info.clone(),
            vote_account: *vote_account,
            repair_whitelist: config.repair_whitelist.clone(),
            block_engine_config: config.block_engine_config.clone(),
            relayer_config: config.relayer_config.clone(),
            shred_receiver_address: config.shred_receiver_address.clone(),
        });

        let waited_for_supermajority = wait_for_supermajority(
            config,
            Some(&mut process_blockstore),
            &bank_forks,
            &cluster_info,
            rpc_override_health_check,
            &start_progress,
        )
        .map_err(|err| format!("wait_for_supermajority failed: {err:?}"))?;

        let ledger_metric_report_service =
            LedgerMetricReportService::new(blockstore.clone(), exit.clone());

        let wait_for_vote_to_start_leader =
            !waited_for_supermajority && !config.no_wait_for_vote_to_start_leader;

        let poh_service = PohService::new(
            poh_recorder.clone(),
            &genesis_config.poh_config,
            exit.clone(),
            bank_forks.read().unwrap().root_bank().ticks_per_slot(),
            config.poh_pinned_cpu_core,
            config.poh_hashes_per_batch,
            record_receiver,
        );
        assert_eq!(
            blockstore.get_new_shred_signals_len(),
            1,
            "New shred signal for the TVU should be the same as the clear bank signal."
        );

        let vote_tracker = Arc::<VoteTracker>::default();

        let (retransmit_slots_sender, retransmit_slots_receiver) = unbounded();
        let (verified_vote_sender, verified_vote_receiver) = unbounded();
        let (gossip_verified_vote_hash_sender, gossip_verified_vote_hash_receiver) = unbounded();
        let (cluster_confirmed_slot_sender, cluster_confirmed_slot_receiver) = unbounded();

        let rpc_completed_slots_service = RpcCompletedSlotsService::spawn(
            completed_slots_receiver,
            rpc_subscriptions.clone(),
            exit.clone(),
        );

        let (banking_tracer, tracer_thread) =
            BankingTracer::new((config.banking_trace_dir_byte_limit > 0).then_some((
                &blockstore.banking_trace_path(),
                exit.clone(),
                config.banking_trace_dir_byte_limit,
            )))
            .map_err(|err| format!("{} [{:?}]", &err, &err))?;
        if banking_tracer.is_enabled() {
            info!(
                "Enabled banking trace (dir_byte_limit: {})",
                config.banking_trace_dir_byte_limit
            );
        } else {
            info!("Disabled banking trace");
        }

        let entry_notification_sender = entry_notifier_service
            .as_ref()
            .map(|service| service.sender_cloned());

        // test-validator crate may start the validator in a tokio runtime
        // context which forces us to use the same runtime because a nested
        // runtime will cause panic at drop.
        // Outside test-validator crate, we always need a tokio runtime (and
        // the respective handle) to initialize the turbine QUIC endpoint.
        let current_runtime_handle = tokio::runtime::Handle::try_current();
        let turbine_quic_endpoint_runtime = (current_runtime_handle.is_err()
            && genesis_config.cluster_type != ClusterType::MainnetBeta)
            .then(|| {
                tokio::runtime::Builder::new_multi_thread()
                    .enable_all()
                    .thread_name("solTurbineQuic")
                    .build()
                    .unwrap()
            });
        let (turbine_quic_endpoint_sender, turbine_quic_endpoint_receiver) = unbounded();
        let (
            turbine_quic_endpoint,
            turbine_quic_endpoint_sender,
            turbine_quic_endpoint_join_handle,
        ) = if genesis_config.cluster_type == ClusterType::MainnetBeta {
            let (sender, _receiver) = tokio::sync::mpsc::channel(1);
            (None, sender, None)
        } else {
            solana_turbine::quic_endpoint::new_quic_endpoint(
                turbine_quic_endpoint_runtime
                    .as_ref()
                    .map(TokioRuntime::handle)
                    .unwrap_or_else(|| current_runtime_handle.as_ref().unwrap()),
                &identity_keypair,
                node.sockets.tvu_quic,
                node.info
                    .tvu(Protocol::QUIC)
                    .expect("Operator must spin up node with valid QUIC TVU address")
                    .ip(),
                turbine_quic_endpoint_sender,
                bank_forks.clone(),
            )
            .map(|(endpoint, sender, join_handle)| (Some(endpoint), sender, Some(join_handle)))
            .unwrap()
        };

        // Repair quic endpoint.
        let repair_quic_endpoint_runtime = (current_runtime_handle.is_err()
            && genesis_config.cluster_type != ClusterType::MainnetBeta)
            .then(|| {
                tokio::runtime::Builder::new_multi_thread()
                    .enable_all()
                    .thread_name("solRepairQuic")
                    .build()
                    .unwrap()
            });
        let (repair_quic_endpoint, repair_quic_endpoint_sender, repair_quic_endpoint_join_handle) =
            if genesis_config.cluster_type == ClusterType::MainnetBeta {
                let (sender, _receiver) = tokio::sync::mpsc::channel(1);
                (None, sender, None)
            } else {
                repair::quic_endpoint::new_quic_endpoint(
                    repair_quic_endpoint_runtime
                        .as_ref()
                        .map(TokioRuntime::handle)
                        .unwrap_or_else(|| current_runtime_handle.as_ref().unwrap()),
                    &identity_keypair,
                    node.sockets.serve_repair_quic,
                    node.info
                        .serve_repair(Protocol::QUIC)
                        .expect("Operator must spin up node with valid QUIC serve-repair address")
                        .ip(),
                    repair_quic_endpoint_sender,
                    bank_forks.clone(),
                )
                .map(|(endpoint, sender, join_handle)| (Some(endpoint), sender, Some(join_handle)))
                .unwrap()
            };

        let (replay_vote_sender, replay_vote_receiver) = unbounded();
        let tvu = Tvu::new(
            vote_account,
            authorized_voter_keypairs,
            &bank_forks,
            &cluster_info,
            TvuSockets {
                repair: node.sockets.repair,
                retransmit: node.sockets.retransmit_sockets,
                fetch: node.sockets.tvu,
                ancestor_hashes_requests: node.sockets.ancestor_hashes_requests,
            },
            blockstore.clone(),
            ledger_signal_receiver,
            &rpc_subscriptions,
            &poh_recorder,
            Some(process_blockstore),
            config.tower_storage.clone(),
            &leader_schedule_cache,
            exit.clone(),
            block_commitment_cache,
            config.turbine_disabled.clone(),
            transaction_status_sender.clone(),
            rewards_recorder_sender,
            cache_block_meta_sender,
            entry_notification_sender.clone(),
            vote_tracker.clone(),
            retransmit_slots_sender,
            gossip_verified_vote_hash_receiver,
            verified_vote_receiver,
            replay_vote_sender.clone(),
            completed_data_sets_sender,
            bank_notification_sender.clone(),
            cluster_confirmed_slot_receiver,
            TvuConfig {
                max_ledger_shreds: config.max_ledger_shreds,
                shred_version: node.info.shred_version(),
                repair_validators: config.repair_validators.clone(),
                repair_whitelist: config.repair_whitelist.clone(),
                wait_for_vote_to_start_leader,
                replay_slots_concurrently: config.replay_slots_concurrently,
            },
            &max_slots,
            block_metadata_notifier,
            config.wait_to_vote_slot,
            accounts_background_request_sender,
            config.runtime_config.log_messages_bytes_limit,
            &connection_cache,
            &prioritization_fee_cache,
            banking_tracer.clone(),
            turbine_quic_endpoint_sender.clone(),
            turbine_quic_endpoint_receiver,
            repair_quic_endpoint_sender,
            config.shred_receiver_address.clone(),
<<<<<<< HEAD
=======
            banking_transaction_results_notifier,
>>>>>>> c1040b01
        )?;

        let tpu = Tpu::new(
            &cluster_info,
            &poh_recorder,
            entry_receiver,
            retransmit_slots_receiver,
            TpuSockets {
                transactions: node.sockets.tpu,
                transaction_forwards: node.sockets.tpu_forwards,
                vote: node.sockets.tpu_vote,
                broadcast: node.sockets.broadcast,
                transactions_quic: node.sockets.tpu_quic,
                transactions_forwards_quic: node.sockets.tpu_forwards_quic,
            },
            &rpc_subscriptions,
            transaction_status_sender,
            entry_notification_sender,
            blockstore.clone(),
            &config.broadcast_stage_type,
            exit,
            node.info.shred_version(),
            vote_tracker,
            bank_forks.clone(),
            verified_vote_sender,
            gossip_verified_vote_hash_sender,
            replay_vote_receiver,
            replay_vote_sender,
            bank_notification_sender.map(|sender| sender.sender),
            config.tpu_coalesce,
            cluster_confirmed_slot_sender,
            &connection_cache,
            turbine_quic_endpoint_sender,
            &identity_keypair,
            config.runtime_config.log_messages_bytes_limit,
            &staked_nodes,
            config.staked_nodes_overrides.clone(),
            banking_tracer,
            tracer_thread,
            tpu_enable_udp,
            &prioritization_fee_cache,
            config.block_production_method.clone(),
            config.generator_config.clone(),
            config.block_engine_config.clone(),
            config.relayer_config.clone(),
            config.tip_manager_config.clone(),
            config.shred_receiver_address.clone(),
            config.preallocated_bundle_cost,
        );

        let cluster_type = bank_forks.read().unwrap().root_bank().cluster_type();
        metrics_config_sanity_check(cluster_type)?;

        datapoint_info!(
            "validator-new",
            ("id", id.to_string(), String),
            ("version", solana_version::version!(), String),
            ("cluster_type", cluster_type as u32, i64),
        );

        *start_progress.write().unwrap() = ValidatorStartProgress::Running;
        Ok(Self {
            stats_reporter_service,
            gossip_service,
            serve_repair_service,
            json_rpc_service,
            pubsub_service,
            rpc_completed_slots_service,
            optimistically_confirmed_bank_tracker,
            transaction_status_service,
            rewards_recorder_service,
            cache_block_meta_service,
            entry_notifier_service,
            system_monitor_service,
            sample_performance_service,
            poh_timing_report_service,
            snapshot_packager_service,
            completed_data_sets_service,
            tpu,
            tvu,
            poh_service,
            poh_recorder,
            ip_echo_server,
            validator_exit: config.validator_exit.clone(),
            cluster_info,
            bank_forks,
            blockstore,
            geyser_plugin_service,
            ledger_metric_report_service,
            accounts_background_service,
            accounts_hash_verifier,
            turbine_quic_endpoint,
            turbine_quic_endpoint_runtime,
            turbine_quic_endpoint_join_handle,
            repair_quic_endpoint,
            repair_quic_endpoint_runtime,
            repair_quic_endpoint_join_handle,
        })
    }

    // Used for notifying many nodes in parallel to exit
    pub fn exit(&mut self) {
        self.validator_exit.write().unwrap().exit();

        // drop all signals in blockstore
        self.blockstore.drop_signal();
    }

    pub fn close(mut self) {
        self.exit();
        self.join();
    }

    fn print_node_info(node: &Node) {
        info!("{:?}", node.info);
        info!(
            "local gossip address: {}",
            node.sockets.gossip.local_addr().unwrap()
        );
        info!(
            "local broadcast address: {}",
            node.sockets
                .broadcast
                .first()
                .unwrap()
                .local_addr()
                .unwrap()
        );
        info!(
            "local repair address: {}",
            node.sockets.repair.local_addr().unwrap()
        );
        info!(
            "local retransmit address: {}",
            node.sockets.retransmit_sockets[0].local_addr().unwrap()
        );
    }

    pub fn join(self) {
        drop(self.bank_forks);
        drop(self.cluster_info);

        self.poh_service.join().expect("poh_service");
        drop(self.poh_recorder);

        if let Some(json_rpc_service) = self.json_rpc_service {
            json_rpc_service.join().expect("rpc_service");
        }

        if let Some(pubsub_service) = self.pubsub_service {
            pubsub_service.join().expect("pubsub_service");
        }

        self.rpc_completed_slots_service
            .join()
            .expect("rpc_completed_slots_service");

        if let Some(optimistically_confirmed_bank_tracker) =
            self.optimistically_confirmed_bank_tracker
        {
            optimistically_confirmed_bank_tracker
                .join()
                .expect("optimistically_confirmed_bank_tracker");
        }

        if let Some(transaction_status_service) = self.transaction_status_service {
            transaction_status_service
                .join()
                .expect("transaction_status_service");
        }

        if let Some(rewards_recorder_service) = self.rewards_recorder_service {
            rewards_recorder_service
                .join()
                .expect("rewards_recorder_service");
        }

        if let Some(cache_block_meta_service) = self.cache_block_meta_service {
            cache_block_meta_service
                .join()
                .expect("cache_block_meta_service");
        }

        if let Some(system_monitor_service) = self.system_monitor_service {
            system_monitor_service
                .join()
                .expect("system_monitor_service");
        }

        if let Some(sample_performance_service) = self.sample_performance_service {
            sample_performance_service
                .join()
                .expect("sample_performance_service");
        }

        if let Some(entry_notifier_service) = self.entry_notifier_service {
            entry_notifier_service
                .join()
                .expect("entry_notifier_service");
        }

        if let Some(s) = self.snapshot_packager_service {
            s.join().expect("snapshot_packager_service");
        }

        self.gossip_service.join().expect("gossip_service");
        if let Some(repair_quic_endpoint) = &self.repair_quic_endpoint {
            repair::quic_endpoint::close_quic_endpoint(repair_quic_endpoint);
        }
        self.serve_repair_service
            .join()
            .expect("serve_repair_service");
        if let Some(repair_quic_endpoint_join_handle) = self.repair_quic_endpoint_join_handle {
            self.repair_quic_endpoint_runtime
                .map(|runtime| runtime.block_on(repair_quic_endpoint_join_handle))
                .transpose()
                .unwrap();
        };
        self.stats_reporter_service
            .join()
            .expect("stats_reporter_service");
        self.ledger_metric_report_service
            .join()
            .expect("ledger_metric_report_service");
        self.accounts_background_service
            .join()
            .expect("accounts_background_service");
        self.accounts_hash_verifier
            .join()
            .expect("accounts_hash_verifier");
        if let Some(turbine_quic_endpoint) = &self.turbine_quic_endpoint {
            solana_turbine::quic_endpoint::close_quic_endpoint(turbine_quic_endpoint);
        }
        self.tpu.join().expect("tpu");
        self.tvu.join().expect("tvu");
        if let Some(turbine_quic_endpoint_join_handle) = self.turbine_quic_endpoint_join_handle {
            self.turbine_quic_endpoint_runtime
                .map(|runtime| runtime.block_on(turbine_quic_endpoint_join_handle))
                .transpose()
                .unwrap();
        }
        self.completed_data_sets_service
            .join()
            .expect("completed_data_sets_service");
        if let Some(ip_echo_server) = self.ip_echo_server {
            ip_echo_server.shutdown_background();
        }

        if let Some(geyser_plugin_service) = self.geyser_plugin_service {
            geyser_plugin_service.join().expect("geyser_plugin_service");
        }

        self.poh_timing_report_service
            .join()
            .expect("poh_timing_report_service");
    }
}

fn active_vote_account_exists_in_bank(bank: &Bank, vote_account: &Pubkey) -> bool {
    if let Some(account) = &bank.get_account(vote_account) {
        if let Some(vote_state) = vote_state::from(account) {
            return !vote_state.votes.is_empty();
        }
    }
    false
}

fn check_poh_speed(
    genesis_config: &GenesisConfig,
    maybe_hash_samples: Option<u64>,
) -> Result<(), String> {
    if let Some(hashes_per_tick) = genesis_config.hashes_per_tick() {
        let ticks_per_slot = genesis_config.ticks_per_slot();
        let hashes_per_slot = hashes_per_tick * ticks_per_slot;

        let hash_samples = maybe_hash_samples.unwrap_or(hashes_per_slot);
        let hash_time_ns = compute_hash_time_ns(hash_samples);

        let my_ns_per_slot = (hash_time_ns * hashes_per_slot) / hash_samples;
        debug!("computed: ns_per_slot: {}", my_ns_per_slot);
        let target_ns_per_slot = genesis_config.ns_per_slot() as u64;
        debug!(
            "cluster ns_per_hash: {}ns ns_per_slot: {}",
            target_ns_per_slot / hashes_per_slot,
            target_ns_per_slot
        );
        if my_ns_per_slot < target_ns_per_slot {
            let extra_ns = target_ns_per_slot - my_ns_per_slot;
            info!("PoH speed check: Will sleep {}ns per slot.", extra_ns);
        } else {
            return Err(format!(
                "PoH is slower than cluster target tick rate! mine: {my_ns_per_slot} cluster: {target_ns_per_slot}.",
            ));
        }
    }
    Ok(())
}

fn maybe_cluster_restart_with_hard_fork(config: &ValidatorConfig, root_slot: Slot) -> Option<Slot> {
    // detect cluster restart (hard fork) indirectly via wait_for_supermajority...
    if let Some(wait_slot_for_supermajority) = config.wait_for_supermajority {
        if wait_slot_for_supermajority == root_slot {
            return Some(wait_slot_for_supermajority);
        }
    }

    None
}

fn post_process_restored_tower(
    restored_tower: crate::consensus::Result<Tower>,
    validator_identity: &Pubkey,
    vote_account: &Pubkey,
    config: &ValidatorConfig,
    bank_forks: &BankForks,
) -> Result<Tower, String> {
    let mut should_require_tower = config.require_tower;

    let restored_tower = restored_tower.and_then(|tower| {
        let root_bank = bank_forks.root_bank();
        let slot_history = root_bank.get_slot_history();
        // make sure tower isn't corrupted first before the following hard fork check
        let tower = tower.adjust_lockouts_after_replay(root_bank.slot(), &slot_history);

        if let Some(hard_fork_restart_slot) =
            maybe_cluster_restart_with_hard_fork(config, root_bank.slot())
        {
            // intentionally fail to restore tower; we're supposedly in a new hard fork; past
            // out-of-chain vote state doesn't make sense at all
            // what if --wait-for-supermajority again if the validator restarted?
            let message =
                format!("Hard fork is detected; discarding tower restoration result: {tower:?}");
            datapoint_error!("tower_error", ("error", message, String),);
            error!("{}", message);

            // unconditionally relax tower requirement so that we can always restore tower
            // from root bank.
            should_require_tower = false;
            return Err(crate::consensus::TowerError::HardFork(
                hard_fork_restart_slot,
            ));
        }

        if let Some(warp_slot) = config.warp_slot {
            // unconditionally relax tower requirement so that we can always restore tower
            // from root bank after the warp
            should_require_tower = false;
            return Err(crate::consensus::TowerError::HardFork(warp_slot));
        }

        tower
    });

    let restored_tower = match restored_tower {
        Ok(tower) => tower,
        Err(err) => {
            let voting_has_been_active =
                active_vote_account_exists_in_bank(&bank_forks.working_bank(), vote_account);
            if !err.is_file_missing() {
                datapoint_error!(
                    "tower_error",
                    ("error", format!("Unable to restore tower: {err}"), String),
                );
            }
            if should_require_tower && voting_has_been_active {
                return Err(format!(
                    "Requested mandatory tower restore failed: {err}. \
                     And there is an existing vote_account containing actual votes. \
                     Aborting due to possible conflicting duplicate votes"
                ));
            }
            if err.is_file_missing() && !voting_has_been_active {
                // Currently, don't protect against spoofed snapshots with no tower at all
                info!(
                    "Ignoring expected failed tower restore because this is the initial \
                      validator start with the vote account..."
                );
            } else {
                error!(
                    "Rebuilding a new tower from the latest vote account due to failed tower restore: {}",
                    err
                );
            }

            Tower::new_from_bankforks(bank_forks, validator_identity, vote_account)
        }
    };

    Ok(restored_tower)
}

fn blockstore_options_from_config(config: &ValidatorConfig) -> BlockstoreOptions {
    BlockstoreOptions {
        recovery_mode: config.wal_recovery_mode.clone(),
        column_options: config.ledger_column_options.clone(),
        enforce_ulimit_nofile: config.enforce_ulimit_nofile,
        ..BlockstoreOptions::default()
    }
}

#[allow(clippy::type_complexity)]
fn load_blockstore(
    config: &ValidatorConfig,
    ledger_path: &Path,
    exit: Arc<AtomicBool>,
    start_progress: &Arc<RwLock<ValidatorStartProgress>>,
    accounts_update_notifier: Option<AccountsUpdateNotifier>,
    transaction_notifier: Option<TransactionNotifierLock>,
    entry_notifier: Option<EntryNotifierLock>,
    poh_timing_point_sender: Option<PohTimingSender>,
) -> Result<
    (
        GenesisConfig,
        Arc<RwLock<BankForks>>,
        Arc<Blockstore>,
        Slot,
        Receiver<bool>,
        CompletedSlotsReceiver,
        LeaderScheduleCache,
        Option<StartingSnapshotHashes>,
        TransactionHistoryServices,
        blockstore_processor::ProcessOptions,
        BlockstoreRootScan,
        DroppedSlotsReceiver,
        Option<EntryNotifierService>,
    ),
    String,
> {
    info!("loading ledger from {:?}...", ledger_path);
    *start_progress.write().unwrap() = ValidatorStartProgress::LoadingLedger;
    let genesis_config = open_genesis_config(ledger_path, config.max_genesis_archive_unpacked_size);

    // This needs to be limited otherwise the state in the VoteAccount data
    // grows too large
    let leader_schedule_slot_offset = genesis_config.epoch_schedule.leader_schedule_slot_offset;
    let slots_per_epoch = genesis_config.epoch_schedule.slots_per_epoch;
    let leader_epoch_offset = (leader_schedule_slot_offset + slots_per_epoch - 1) / slots_per_epoch;
    assert!(leader_epoch_offset <= MAX_LEADER_SCHEDULE_EPOCH_OFFSET);

    let genesis_hash = genesis_config.hash();
    info!("genesis hash: {}", genesis_hash);

    if let Some(expected_genesis_hash) = config.expected_genesis_hash {
        if genesis_hash != expected_genesis_hash {
            return Err(format!(
                "genesis hash mismatch: hash={genesis_hash} expected={expected_genesis_hash}. Delete the ledger directory to continue: {ledger_path:?}",
            ));
        }
    }

    if !config.no_poh_speed_test {
        check_poh_speed(&genesis_config, None)?;
    }

    let BlockstoreSignals {
        mut blockstore,
        ledger_signal_receiver,
        completed_slots_receiver,
        ..
    } = Blockstore::open_with_signal(ledger_path, blockstore_options_from_config(config))
        .expect("Failed to open ledger database");
    blockstore.shred_timing_point_sender = poh_timing_point_sender;
    // following boot sequence (esp BankForks) could set root. so stash the original value
    // of blockstore root away here as soon as possible.
    let original_blockstore_root = blockstore.last_root();

    let blockstore = Arc::new(blockstore);
    let blockstore_root_scan = BlockstoreRootScan::new(config, blockstore.clone(), exit.clone());
    let halt_at_slot = config
        .halt_at_slot
        .or_else(|| blockstore.highest_slot().unwrap_or(None));

    let process_options = blockstore_processor::ProcessOptions {
        run_verification: config.run_verification,
        halt_at_slot,
        new_hard_forks: config.new_hard_forks.clone(),
        debug_keys: config.debug_keys.clone(),
        account_indexes: config.account_indexes.clone(),
        accounts_db_config: config.accounts_db_config.clone(),
        shrink_ratio: config.accounts_shrink_ratio,
        accounts_db_test_hash_calculation: config.accounts_db_test_hash_calculation,
        accounts_db_skip_shrink: config.accounts_db_skip_shrink,
        accounts_db_force_initial_clean: config.accounts_db_force_initial_clean,
        runtime_config: config.runtime_config.clone(),
        use_snapshot_archives_at_startup: config.use_snapshot_archives_at_startup,
        ..blockstore_processor::ProcessOptions::default()
    };

    let enable_rpc_transaction_history =
        config.rpc_addrs.is_some() && config.rpc_config.enable_rpc_transaction_history;
    let is_plugin_transaction_history_required = transaction_notifier.as_ref().is_some();
    let transaction_history_services =
        if enable_rpc_transaction_history || is_plugin_transaction_history_required {
            initialize_rpc_transaction_history_services(
                blockstore.clone(),
                exit.clone(),
                enable_rpc_transaction_history,
                config.rpc_config.enable_extended_tx_metadata_storage,
                transaction_notifier,
            )
        } else {
            TransactionHistoryServices::default()
        };

    let entry_notifier_service = entry_notifier
        .map(|entry_notifier| EntryNotifierService::new(entry_notifier, exit.clone()));

    let (bank_forks, mut leader_schedule_cache, starting_snapshot_hashes) =
        bank_forks_utils::load_bank_forks(
            &genesis_config,
            &blockstore,
            config.account_paths.clone(),
            config.account_shrink_paths.clone(),
            Some(&config.snapshot_config),
            &process_options,
            transaction_history_services
                .cache_block_meta_sender
                .as_ref(),
            entry_notifier_service
                .as_ref()
                .map(|service| service.sender()),
            accounts_update_notifier,
            exit,
            true,
        );

    // Before replay starts, set the callbacks in each of the banks in BankForks so that
    // all dropped banks come through the `pruned_banks_receiver` channel. This way all bank
    // drop behavior can be safely synchronized with any other ongoing accounts activity like
    // cache flush, clean, shrink, as long as the same thread performing those activities also
    // is processing the dropped banks from the `pruned_banks_receiver` channel.
    let pruned_banks_receiver =
        AccountsBackgroundService::setup_bank_drop_callback(bank_forks.clone());

    leader_schedule_cache.set_fixed_leader_schedule(config.fixed_leader_schedule.clone());
    {
        let mut bank_forks = bank_forks.write().unwrap();
        bank_forks.set_snapshot_config(Some(config.snapshot_config.clone()));
        bank_forks.set_accounts_hash_interval_slots(config.accounts_hash_interval_slots);
        if let Some(ref shrink_paths) = config.account_shrink_paths {
            bank_forks
                .working_bank()
                .set_shrink_paths(shrink_paths.clone());
        }
    }

    Ok((
        genesis_config,
        bank_forks,
        blockstore,
        original_blockstore_root,
        ledger_signal_receiver,
        completed_slots_receiver,
        leader_schedule_cache,
        starting_snapshot_hashes,
        transaction_history_services,
        process_options,
        blockstore_root_scan,
        pruned_banks_receiver,
        entry_notifier_service,
    ))
}

pub struct ProcessBlockStore<'a> {
    id: &'a Pubkey,
    vote_account: &'a Pubkey,
    start_progress: &'a Arc<RwLock<ValidatorStartProgress>>,
    blockstore: &'a Blockstore,
    original_blockstore_root: Slot,
    bank_forks: &'a Arc<RwLock<BankForks>>,
    leader_schedule_cache: &'a LeaderScheduleCache,
    process_options: &'a blockstore_processor::ProcessOptions,
    transaction_status_sender: Option<&'a TransactionStatusSender>,
    cache_block_meta_sender: Option<CacheBlockMetaSender>,
    entry_notification_sender: Option<&'a EntryNotifierSender>,
    blockstore_root_scan: Option<BlockstoreRootScan>,
    accounts_background_request_sender: AbsRequestSender,
    config: &'a ValidatorConfig,
    tower: Option<Tower>,
}

impl<'a> ProcessBlockStore<'a> {
    #[allow(clippy::too_many_arguments)]
    fn new(
        id: &'a Pubkey,
        vote_account: &'a Pubkey,
        start_progress: &'a Arc<RwLock<ValidatorStartProgress>>,
        blockstore: &'a Blockstore,
        original_blockstore_root: Slot,
        bank_forks: &'a Arc<RwLock<BankForks>>,
        leader_schedule_cache: &'a LeaderScheduleCache,
        process_options: &'a blockstore_processor::ProcessOptions,
        transaction_status_sender: Option<&'a TransactionStatusSender>,
        cache_block_meta_sender: Option<CacheBlockMetaSender>,
        entry_notification_sender: Option<&'a EntryNotifierSender>,
        blockstore_root_scan: BlockstoreRootScan,
        accounts_background_request_sender: AbsRequestSender,
        config: &'a ValidatorConfig,
    ) -> Self {
        Self {
            id,
            vote_account,
            start_progress,
            blockstore,
            original_blockstore_root,
            bank_forks,
            leader_schedule_cache,
            process_options,
            transaction_status_sender,
            cache_block_meta_sender,
            entry_notification_sender,
            blockstore_root_scan: Some(blockstore_root_scan),
            accounts_background_request_sender,
            config,
            tower: None,
        }
    }

    pub(crate) fn process(&mut self) -> Result<(), String> {
        if self.tower.is_none() {
            let previous_start_process = *self.start_progress.read().unwrap();
            *self.start_progress.write().unwrap() = ValidatorStartProgress::LoadingLedger;

            let exit = Arc::new(AtomicBool::new(false));
            if let Ok(Some(max_slot)) = self.blockstore.highest_slot() {
                let bank_forks = self.bank_forks.clone();
                let exit = exit.clone();
                let start_progress = self.start_progress.clone();

                let _ = Builder::new()
                    .name("solRptLdgrStat".to_string())
                    .spawn(move || {
                        while !exit.load(Ordering::Relaxed) {
                            let slot = bank_forks.read().unwrap().working_bank().slot();
                            *start_progress.write().unwrap() =
                                ValidatorStartProgress::ProcessingLedger { slot, max_slot };
                            sleep(Duration::from_secs(2));
                        }
                    })
                    .unwrap();
            }
            blockstore_processor::process_blockstore_from_root(
                self.blockstore,
                self.bank_forks,
                self.leader_schedule_cache,
                self.process_options,
                self.transaction_status_sender,
                self.cache_block_meta_sender.as_ref(),
                self.entry_notification_sender,
                &self.accounts_background_request_sender,
            )
            .map_err(|err| {
                exit.store(true, Ordering::Relaxed);
                format!("Failed to load ledger: {err:?}")
            })?;
            exit.store(true, Ordering::Relaxed);

            if let Some(blockstore_root_scan) = self.blockstore_root_scan.take() {
                blockstore_root_scan.join();
            }

            self.tower = Some({
                let restored_tower = Tower::restore(self.config.tower_storage.as_ref(), self.id);
                if let Ok(tower) = &restored_tower {
                    // reconciliation attempt 1 of 2 with tower
                    reconcile_blockstore_roots_with_external_source(
                        ExternalRootSource::Tower(tower.root()),
                        self.blockstore,
                        &mut self.original_blockstore_root,
                    )
                    .map_err(|err| format!("Failed to reconcile blockstore with tower: {err:?}"))?;
                }

                post_process_restored_tower(
                    restored_tower,
                    self.id,
                    self.vote_account,
                    self.config,
                    &self.bank_forks.read().unwrap(),
                )?
            });

            if let Some(hard_fork_restart_slot) = maybe_cluster_restart_with_hard_fork(
                self.config,
                self.bank_forks.read().unwrap().root(),
            ) {
                // reconciliation attempt 2 of 2 with hard fork
                // this should be #2 because hard fork root > tower root in almost all cases
                reconcile_blockstore_roots_with_external_source(
                    ExternalRootSource::HardFork(hard_fork_restart_slot),
                    self.blockstore,
                    &mut self.original_blockstore_root,
                )
                .map_err(|err| format!("Failed to reconcile blockstore with hard fork: {err:?}"))?;
            }

            *self.start_progress.write().unwrap() = previous_start_process;
        }
        Ok(())
    }

    pub(crate) fn process_to_create_tower(mut self) -> Result<Tower, String> {
        self.process()?;
        Ok(self.tower.unwrap())
    }
}

fn maybe_warp_slot(
    config: &ValidatorConfig,
    process_blockstore: &mut ProcessBlockStore,
    ledger_path: &Path,
    bank_forks: &RwLock<BankForks>,
    leader_schedule_cache: &LeaderScheduleCache,
    accounts_background_request_sender: &AbsRequestSender,
) -> Result<(), String> {
    if let Some(warp_slot) = config.warp_slot {
        let mut bank_forks = bank_forks.write().unwrap();

        let working_bank = bank_forks.working_bank();

        if warp_slot <= working_bank.slot() {
            return Err(format!(
                "warp slot ({}) cannot be less than the working bank slot ({})",
                warp_slot,
                working_bank.slot()
            ));
        }
        info!("warping to slot {}", warp_slot);

        let root_bank = bank_forks.root_bank();

        // An accounts hash calculation from storages will occur in warp_from_parent() below.  This
        // requires that the accounts cache has been flushed, which requires the parent slot to be
        // rooted.
        root_bank.squash();
        root_bank.force_flush_accounts_cache();

        bank_forks.insert(Bank::warp_from_parent(
            root_bank,
            &Pubkey::default(),
            warp_slot,
            solana_accounts_db::accounts_db::CalcAccountsHashDataSource::Storages,
        ));
        bank_forks.set_root(
            warp_slot,
            accounts_background_request_sender,
            Some(warp_slot),
        );
        leader_schedule_cache.set_root(&bank_forks.root_bank());

        let full_snapshot_archive_info = match snapshot_bank_utils::bank_to_full_snapshot_archive(
            ledger_path,
            &bank_forks.root_bank(),
            None,
            &config.snapshot_config.full_snapshot_archives_dir,
            &config.snapshot_config.incremental_snapshot_archives_dir,
            config.snapshot_config.archive_format,
            config
                .snapshot_config
                .maximum_full_snapshot_archives_to_retain,
            config
                .snapshot_config
                .maximum_incremental_snapshot_archives_to_retain,
        ) {
            Ok(archive_info) => archive_info,
            Err(e) => return Err(format!("Unable to create snapshot: {e}")),
        };
        info!(
            "created snapshot: {}",
            full_snapshot_archive_info.path().display()
        );

        drop(bank_forks);
        // Process blockstore after warping bank forks to make sure tower and
        // bank forks are in sync.
        process_blockstore.process()?;
    }
    Ok(())
}

/// Searches the blockstore for data shreds with the incorrect shred version.
fn blockstore_contains_bad_shred_version(
    blockstore: &Blockstore,
    start_slot: Slot,
    expected_shred_version: u16,
) -> Result<bool, BlockstoreError> {
    const TIMEOUT: Duration = Duration::from_secs(60);
    let timer = Instant::now();
    // Search for shreds with incompatible version in blockstore
    let slot_meta_iterator = blockstore.slot_meta_iterator(start_slot)?;

    info!("Searching blockstore for shred with incorrect version..");
    for (slot, _meta) in slot_meta_iterator {
        let shreds = blockstore.get_data_shreds_for_slot(slot, 0)?;
        for shred in &shreds {
            if shred.version() != expected_shred_version {
                return Ok(true);
            }
        }
        if timer.elapsed() > TIMEOUT {
            info!("Didn't find incorrect shreds after 60 seconds, aborting");
            break;
        }
    }
    Ok(false)
}

/// If the blockstore contains any shreds with the incorrect shred version,
/// copy them to a backup blockstore and purge them from the actual blockstore.
fn backup_and_clear_blockstore(
    ledger_path: &Path,
    config: &ValidatorConfig,
    start_slot: Slot,
    expected_shred_version: u16,
) -> Result<(), BlockstoreError> {
    let blockstore =
        Blockstore::open_with_options(ledger_path, blockstore_options_from_config(config))?;
    let do_copy_and_clear =
        blockstore_contains_bad_shred_version(&blockstore, start_slot, expected_shred_version)?;

    if do_copy_and_clear {
        // .unwrap() safe because getting to this point implies blockstore has slots/shreds
        let end_slot = blockstore.highest_slot()?.unwrap();

        // Backing up the shreds that will be deleted from primary blockstore is
        // not critical, so swallow errors from backup blockstore operations.
        let backup_folder = format!(
            "{}_backup_{}_{}_{}",
            config
                .ledger_column_options
                .shred_storage_type
                .blockstore_directory(),
            expected_shred_version,
            start_slot,
            end_slot
        );
        match Blockstore::open_with_options(
            &ledger_path.join(backup_folder),
            blockstore_options_from_config(config),
        ) {
            Ok(backup_blockstore) => {
                info!("Backing up slots from {start_slot} to {end_slot}");
                let mut timer = Measure::start("blockstore backup");

                const PRINT_INTERVAL: Duration = Duration::from_secs(5);
                let mut print_timer = Instant::now();
                let mut num_slots_copied = 0;
                let slot_meta_iterator = blockstore.slot_meta_iterator(start_slot)?;
                for (slot, _meta) in slot_meta_iterator {
                    let shreds = blockstore.get_data_shreds_for_slot(slot, 0)?;
                    let _ = backup_blockstore.insert_shreds(shreds, None, true);
                    num_slots_copied += 1;

                    if print_timer.elapsed() > PRINT_INTERVAL {
                        info!("Backed up {num_slots_copied} slots thus far");
                        print_timer = Instant::now();
                    }
                }

                timer.stop();
                info!("Backing up slots done. {timer}");
            }
            Err(err) => {
                warn!("Unable to backup shreds with incorrect shred version: {err}");
            }
        }

        info!("Purging slots {start_slot} to {end_slot} from blockstore");
        let mut timer = Measure::start("blockstore purge");
        blockstore.purge_from_next_slots(start_slot, end_slot);
        blockstore.purge_slots(start_slot, end_slot, PurgeType::Exact);
        timer.stop();
        info!("Purging slots done. {timer}");
    } else {
        info!("Only shreds with the correct version were found in the blockstore");
    }

    Ok(())
}

fn initialize_rpc_transaction_history_services(
    blockstore: Arc<Blockstore>,
    exit: Arc<AtomicBool>,
    enable_rpc_transaction_history: bool,
    enable_extended_tx_metadata_storage: bool,
    transaction_notifier: Option<TransactionNotifierLock>,
) -> TransactionHistoryServices {
    let max_complete_transaction_status_slot = Arc::new(AtomicU64::new(blockstore.max_root()));
    let (transaction_status_sender, transaction_status_receiver) = unbounded();
    let transaction_status_sender = Some(TransactionStatusSender {
        sender: transaction_status_sender,
    });
    let transaction_status_service = Some(TransactionStatusService::new(
        transaction_status_receiver,
        max_complete_transaction_status_slot.clone(),
        enable_rpc_transaction_history,
        transaction_notifier,
        blockstore.clone(),
        enable_extended_tx_metadata_storage,
        exit.clone(),
    ));

    let max_complete_rewards_slot = Arc::new(AtomicU64::new(blockstore.max_root()));
    let (rewards_recorder_sender, rewards_receiver) = unbounded();
    let rewards_recorder_sender = Some(rewards_recorder_sender);
    let rewards_recorder_service = Some(RewardsRecorderService::new(
        rewards_receiver,
        max_complete_rewards_slot.clone(),
        blockstore.clone(),
        exit.clone(),
    ));

    let (cache_block_meta_sender, cache_block_meta_receiver) = unbounded();
    let cache_block_meta_sender = Some(cache_block_meta_sender);
    let cache_block_meta_service = Some(CacheBlockMetaService::new(
        cache_block_meta_receiver,
        blockstore,
        exit,
    ));
    TransactionHistoryServices {
        transaction_status_sender,
        transaction_status_service,
        max_complete_transaction_status_slot,
        rewards_recorder_sender,
        rewards_recorder_service,
        max_complete_rewards_slot,
        cache_block_meta_sender,
        cache_block_meta_service,
    }
}

#[derive(Debug, PartialEq, Eq)]
enum ValidatorError {
    BadExpectedBankHash,
    NotEnoughLedgerData,
    Error(String),
}

// Return if the validator waited on other nodes to start. In this case
// it should not wait for one of it's votes to land to produce blocks
// because if the whole network is waiting, then it will stall.
//
// Error indicates that a bad hash was encountered or another condition
// that is unrecoverable and the validator should exit.
fn wait_for_supermajority(
    config: &ValidatorConfig,
    process_blockstore: Option<&mut ProcessBlockStore>,
    bank_forks: &RwLock<BankForks>,
    cluster_info: &ClusterInfo,
    rpc_override_health_check: Arc<AtomicBool>,
    start_progress: &Arc<RwLock<ValidatorStartProgress>>,
) -> Result<bool, ValidatorError> {
    match config.wait_for_supermajority {
        None => Ok(false),
        Some(wait_for_supermajority_slot) => {
            if let Some(process_blockstore) = process_blockstore {
                process_blockstore
                    .process()
                    .map_err(ValidatorError::Error)?;
            }

            let bank = bank_forks.read().unwrap().working_bank();
            match wait_for_supermajority_slot.cmp(&bank.slot()) {
                std::cmp::Ordering::Less => return Ok(false),
                std::cmp::Ordering::Greater => {
                    error!(
                        "Ledger does not have enough data to wait for supermajority, \
                             please enable snapshot fetch. Has {} needs {}",
                        bank.slot(),
                        wait_for_supermajority_slot
                    );
                    return Err(ValidatorError::NotEnoughLedgerData);
                }
                _ => {}
            }

            if let Some(expected_bank_hash) = config.expected_bank_hash {
                if bank.hash() != expected_bank_hash {
                    error!(
                        "Bank hash({}) does not match expected value: {}",
                        bank.hash(),
                        expected_bank_hash
                    );
                    return Err(ValidatorError::BadExpectedBankHash);
                }
            }

            for i in 1.. {
                let logging = i % 10 == 1;
                if logging {
                    info!(
                        "Waiting for {}% of activated stake at slot {} to be in gossip...",
                        WAIT_FOR_SUPERMAJORITY_THRESHOLD_PERCENT,
                        bank.slot()
                    );
                }

                let gossip_stake_percent =
                    get_stake_percent_in_gossip(&bank, cluster_info, logging);

                *start_progress.write().unwrap() =
                    ValidatorStartProgress::WaitingForSupermajority {
                        slot: wait_for_supermajority_slot,
                        gossip_stake_percent,
                    };

                if gossip_stake_percent >= WAIT_FOR_SUPERMAJORITY_THRESHOLD_PERCENT {
                    info!(
                        "Supermajority reached, {}% active stake detected, starting up now.",
                        gossip_stake_percent,
                    );
                    break;
                }
                // The normal RPC health checks don't apply as the node is waiting, so feign health to
                // prevent load balancers from removing the node from their list of candidates during a
                // manual restart.
                rpc_override_health_check.store(true, Ordering::Relaxed);
                sleep(Duration::new(1, 0));
            }
            rpc_override_health_check.store(false, Ordering::Relaxed);
            Ok(true)
        }
    }
}

// Get the activated stake percentage (based on the provided bank) that is visible in gossip
fn get_stake_percent_in_gossip(bank: &Bank, cluster_info: &ClusterInfo, log: bool) -> u64 {
    let mut online_stake = 0;
    let mut wrong_shred_stake = 0;
    let mut wrong_shred_nodes = vec![];
    let mut offline_stake = 0;
    let mut offline_nodes = vec![];

    let mut total_activated_stake = 0;
    let now = timestamp();
    // Nodes contact infos are saved to disk and restored on validator startup.
    // Staked nodes entries will not expire until an epoch after. So it
    // is necessary here to filter for recent entries to establish liveness.
    let peers: HashMap<_, _> = cluster_info
        .all_tvu_peers()
        .into_iter()
        .filter(|node| {
            let age = now.saturating_sub(node.wallclock());
            // Contact infos are refreshed twice during this period.
            age < CRDS_GOSSIP_PULL_CRDS_TIMEOUT_MS
        })
        .map(|node| (*node.pubkey(), node))
        .collect();
    let my_shred_version = cluster_info.my_shred_version();
    let my_id = cluster_info.id();

    for (activated_stake, vote_account) in bank.vote_accounts().values() {
        let activated_stake = *activated_stake;
        total_activated_stake += activated_stake;

        if activated_stake == 0 {
            continue;
        }
        let vote_state_node_pubkey = vote_account.node_pubkey().unwrap_or_default();

        if let Some(peer) = peers.get(&vote_state_node_pubkey) {
            if peer.shred_version() == my_shred_version {
                trace!(
                    "observed {} in gossip, (activated_stake={})",
                    vote_state_node_pubkey,
                    activated_stake
                );
                online_stake += activated_stake;
            } else {
                wrong_shred_stake += activated_stake;
                wrong_shred_nodes.push((activated_stake, vote_state_node_pubkey));
            }
        } else if vote_state_node_pubkey == my_id {
            online_stake += activated_stake; // This node is online
        } else {
            offline_stake += activated_stake;
            offline_nodes.push((activated_stake, vote_state_node_pubkey));
        }
    }

    let online_stake_percentage = (online_stake as f64 / total_activated_stake as f64) * 100.;
    if log {
        info!(
            "{:.3}% of active stake visible in gossip",
            online_stake_percentage
        );

        if !wrong_shred_nodes.is_empty() {
            info!(
                "{:.3}% of active stake has the wrong shred version in gossip",
                (wrong_shred_stake as f64 / total_activated_stake as f64) * 100.,
            );
            wrong_shred_nodes.sort_by(|b, a| a.0.cmp(&b.0)); // sort by reverse stake weight
            for (stake, identity) in wrong_shred_nodes {
                info!(
                    "    {:.3}% - {}",
                    (stake as f64 / total_activated_stake as f64) * 100.,
                    identity
                );
            }
        }

        if !offline_nodes.is_empty() {
            info!(
                "{:.3}% of active stake is not visible in gossip",
                (offline_stake as f64 / total_activated_stake as f64) * 100.
            );
            offline_nodes.sort_by(|b, a| a.0.cmp(&b.0)); // sort by reverse stake weight
            for (stake, identity) in offline_nodes {
                info!(
                    "    {:.3}% - {}",
                    (stake as f64 / total_activated_stake as f64) * 100.,
                    identity
                );
            }
        }
    }

    online_stake_percentage as u64
}

fn cleanup_accounts_paths(config: &ValidatorConfig) {
    for accounts_path in &config.account_paths {
        move_and_async_delete_path_contents(accounts_path);
    }
    if let Some(ref shrink_paths) = config.account_shrink_paths {
        for accounts_path in shrink_paths {
            move_and_async_delete_path_contents(accounts_path);
        }
    }
}

pub fn is_snapshot_config_valid(
    snapshot_config: &SnapshotConfig,
    accounts_hash_interval_slots: Slot,
) -> bool {
    // if the snapshot config is configured to *not* take snapshots, then it is valid
    if !snapshot_config.should_generate_snapshots() {
        return true;
    }

    let full_snapshot_interval_slots = snapshot_config.full_snapshot_archive_interval_slots;
    let incremental_snapshot_interval_slots =
        snapshot_config.incremental_snapshot_archive_interval_slots;

    let is_incremental_config_valid =
        if incremental_snapshot_interval_slots == DISABLED_SNAPSHOT_ARCHIVE_INTERVAL {
            true
        } else {
            incremental_snapshot_interval_slots >= accounts_hash_interval_slots
                && incremental_snapshot_interval_slots % accounts_hash_interval_slots == 0
                && full_snapshot_interval_slots > incremental_snapshot_interval_slots
        };

    full_snapshot_interval_slots >= accounts_hash_interval_slots
        && full_snapshot_interval_slots % accounts_hash_interval_slots == 0
        && is_incremental_config_valid
}

#[cfg(test)]
mod tests {
    use {
        super::*,
        crossbeam_channel::{bounded, RecvTimeoutError},
        solana_entry::entry,
        solana_gossip::contact_info::{ContactInfo, LegacyContactInfo},
        solana_ledger::{
            blockstore, create_new_tmp_ledger, genesis_utils::create_genesis_config_with_leader,
            get_tmp_ledger_path_auto_delete,
        },
        solana_sdk::{genesis_config::create_genesis_config, poh_config::PohConfig},
        solana_tpu_client::tpu_client::{
            DEFAULT_TPU_CONNECTION_POOL_SIZE, DEFAULT_TPU_ENABLE_UDP, DEFAULT_TPU_USE_QUIC,
        },
        std::{fs::remove_dir_all, thread, time::Duration},
    };

    #[test]
    fn validator_exit() {
        solana_logger::setup();
        let leader_keypair = Keypair::new();
        let leader_node = Node::new_localhost_with_pubkey(&leader_keypair.pubkey());

        let validator_keypair = Keypair::new();
        let validator_node = Node::new_localhost_with_pubkey(&validator_keypair.pubkey());
        let genesis_config =
            create_genesis_config_with_leader(10_000, &leader_keypair.pubkey(), 1000)
                .genesis_config;
        let (validator_ledger_path, _blockhash) = create_new_tmp_ledger!(&genesis_config);

        let voting_keypair = Arc::new(Keypair::new());
        let config = ValidatorConfig {
            rpc_addrs: Some((
                validator_node.info.rpc().unwrap(),
                validator_node.info.rpc_pubsub().unwrap(),
            )),
            ..ValidatorConfig::default_for_test()
        };
        let start_progress = Arc::new(RwLock::new(ValidatorStartProgress::default()));
        let validator = Validator::new(
            validator_node,
            Arc::new(validator_keypair),
            &validator_ledger_path,
            &voting_keypair.pubkey(),
            Arc::new(RwLock::new(vec![voting_keypair])),
            vec![LegacyContactInfo::try_from(&leader_node.info).unwrap()],
            &config,
            true, // should_check_duplicate_instance
            None, // rpc_to_plugin_manager_receiver
            start_progress.clone(),
            SocketAddrSpace::Unspecified,
            DEFAULT_TPU_USE_QUIC,
            DEFAULT_TPU_CONNECTION_POOL_SIZE,
            DEFAULT_TPU_ENABLE_UDP,
            Arc::new(RwLock::new(None)),
            None,
        )
        .expect("assume successful validator start");
        assert_eq!(
            *start_progress.read().unwrap(),
            ValidatorStartProgress::Running
        );
        validator.close();
        remove_dir_all(validator_ledger_path).unwrap();
    }

    #[test]
    fn test_backup_and_clear_blockstore() {
        solana_logger::setup();

        let validator_config = ValidatorConfig::default_for_test();
        let ledger_path = get_tmp_ledger_path_auto_delete!();
        let blockstore = Blockstore::open(ledger_path.path()).unwrap();

        let entries = entry::create_ticks(1, 0, Hash::default());
        for i in 1..10 {
            let shreds = blockstore::entries_to_test_shreds(
                &entries,
                i,     // slot
                i - 1, // parent_slot
                true,  // is_full_slot
                1,     // version
                true,  // merkle_variant
            );
            blockstore.insert_shreds(shreds, None, true).unwrap();
        }
        drop(blockstore);

        // this purges and compacts all slots greater than or equal to 5
        backup_and_clear_blockstore(ledger_path.path(), &validator_config, 5, 2).unwrap();

        let blockstore = Blockstore::open(ledger_path.path()).unwrap();
        // assert that slots less than 5 aren't affected
        assert!(blockstore.meta(4).unwrap().unwrap().next_slots.is_empty());
        for i in 5..10 {
            assert!(blockstore
                .get_data_shreds_for_slot(i, 0)
                .unwrap()
                .is_empty());
        }
    }

    #[test]
    fn validator_parallel_exit() {
        let leader_keypair = Keypair::new();
        let leader_node = Node::new_localhost_with_pubkey(&leader_keypair.pubkey());
        let genesis_config =
            create_genesis_config_with_leader(10_000, &leader_keypair.pubkey(), 1000)
                .genesis_config;

        let mut ledger_paths = vec![];
        let mut validators: Vec<Validator> = (0..2)
            .map(|_| {
                let validator_keypair = Keypair::new();
                let validator_node = Node::new_localhost_with_pubkey(&validator_keypair.pubkey());
                let (validator_ledger_path, _blockhash) = create_new_tmp_ledger!(&genesis_config);
                ledger_paths.push(validator_ledger_path.clone());
                let vote_account_keypair = Keypair::new();
                let config = ValidatorConfig {
                    rpc_addrs: Some((
                        validator_node.info.rpc().unwrap(),
                        validator_node.info.rpc_pubsub().unwrap(),
                    )),
                    ..ValidatorConfig::default_for_test()
                };
                Validator::new(
                    validator_node,
                    Arc::new(validator_keypair),
                    &validator_ledger_path,
                    &vote_account_keypair.pubkey(),
                    Arc::new(RwLock::new(vec![Arc::new(vote_account_keypair)])),
                    vec![LegacyContactInfo::try_from(&leader_node.info).unwrap()],
                    &config,
                    true, // should_check_duplicate_instance
                    None, // rpc_to_plugin_manager_receiver
                    Arc::new(RwLock::new(ValidatorStartProgress::default())),
                    SocketAddrSpace::Unspecified,
                    DEFAULT_TPU_USE_QUIC,
                    DEFAULT_TPU_CONNECTION_POOL_SIZE,
                    DEFAULT_TPU_ENABLE_UDP,
                    Arc::new(RwLock::new(None)),
                    None,
                )
                .expect("assume successful validator start")
            })
            .collect();

        // Each validator can exit in parallel to speed many sequential calls to join`
        validators.iter_mut().for_each(|v| v.exit());

        // spawn a new thread to wait for the join of the validator
        let (sender, receiver) = bounded(0);
        let _ = thread::spawn(move || {
            validators.into_iter().for_each(|validator| {
                validator.join();
            });
            sender.send(()).unwrap();
        });

        let timeout = Duration::from_secs(60);
        if let Err(RecvTimeoutError::Timeout) = receiver.recv_timeout(timeout) {
            panic!("timeout for shutting down validators",);
        }

        for path in ledger_paths {
            remove_dir_all(path).unwrap();
        }
    }

    #[test]
    fn test_wait_for_supermajority() {
        solana_logger::setup();
        use solana_sdk::hash::hash;
        let node_keypair = Arc::new(Keypair::new());
        let cluster_info = ClusterInfo::new(
            ContactInfo::new_localhost(&node_keypair.pubkey(), timestamp()),
            node_keypair,
            SocketAddrSpace::Unspecified,
        );

        let (genesis_config, _mint_keypair) = create_genesis_config(1);
        let bank_forks = BankForks::new_rw_arc(Bank::new_for_tests(&genesis_config));
        let mut config = ValidatorConfig::default_for_test();
        let rpc_override_health_check = Arc::new(AtomicBool::new(false));
        let start_progress = Arc::new(RwLock::new(ValidatorStartProgress::default()));

        assert!(!wait_for_supermajority(
            &config,
            None,
            &bank_forks,
            &cluster_info,
            rpc_override_health_check.clone(),
            &start_progress,
        )
        .unwrap());

        // bank=0, wait=1, should fail
        config.wait_for_supermajority = Some(1);
        assert_eq!(
            wait_for_supermajority(
                &config,
                None,
                &bank_forks,
                &cluster_info,
                rpc_override_health_check.clone(),
                &start_progress,
            ),
            Err(ValidatorError::NotEnoughLedgerData)
        );

        // bank=1, wait=0, should pass, bank is past the wait slot
        let bank_forks = BankForks::new_rw_arc(Bank::new_from_parent(
            bank_forks.read().unwrap().root_bank(),
            &Pubkey::default(),
            1,
        ));
        config.wait_for_supermajority = Some(0);
        assert!(!wait_for_supermajority(
            &config,
            None,
            &bank_forks,
            &cluster_info,
            rpc_override_health_check.clone(),
            &start_progress,
        )
        .unwrap());

        // bank=1, wait=1, equal, but bad hash provided
        config.wait_for_supermajority = Some(1);
        config.expected_bank_hash = Some(hash(&[1]));
        assert_eq!(
            wait_for_supermajority(
                &config,
                None,
                &bank_forks,
                &cluster_info,
                rpc_override_health_check,
                &start_progress,
            ),
            Err(ValidatorError::BadExpectedBankHash)
        );
    }

    #[test]
    fn test_interval_check() {
        fn new_snapshot_config(
            full_snapshot_archive_interval_slots: Slot,
            incremental_snapshot_archive_interval_slots: Slot,
        ) -> SnapshotConfig {
            SnapshotConfig {
                full_snapshot_archive_interval_slots,
                incremental_snapshot_archive_interval_slots,
                ..SnapshotConfig::default()
            }
        }

        assert!(is_snapshot_config_valid(
            &new_snapshot_config(300, 200),
            100
        ));

        let default_accounts_hash_interval =
            snapshot_bank_utils::DEFAULT_INCREMENTAL_SNAPSHOT_ARCHIVE_INTERVAL_SLOTS;
        assert!(is_snapshot_config_valid(
            &new_snapshot_config(
                snapshot_bank_utils::DEFAULT_FULL_SNAPSHOT_ARCHIVE_INTERVAL_SLOTS,
                snapshot_bank_utils::DEFAULT_INCREMENTAL_SNAPSHOT_ARCHIVE_INTERVAL_SLOTS
            ),
            default_accounts_hash_interval,
        ));
        assert!(is_snapshot_config_valid(
            &new_snapshot_config(
                snapshot_bank_utils::DEFAULT_FULL_SNAPSHOT_ARCHIVE_INTERVAL_SLOTS,
                DISABLED_SNAPSHOT_ARCHIVE_INTERVAL
            ),
            default_accounts_hash_interval
        ));
        assert!(is_snapshot_config_valid(
            &new_snapshot_config(
                snapshot_bank_utils::DEFAULT_INCREMENTAL_SNAPSHOT_ARCHIVE_INTERVAL_SLOTS,
                DISABLED_SNAPSHOT_ARCHIVE_INTERVAL
            ),
            default_accounts_hash_interval
        ));
        assert!(is_snapshot_config_valid(
            &new_snapshot_config(
                DISABLED_SNAPSHOT_ARCHIVE_INTERVAL,
                DISABLED_SNAPSHOT_ARCHIVE_INTERVAL
            ),
            Slot::MAX
        ));

        assert!(!is_snapshot_config_valid(&new_snapshot_config(0, 100), 100));
        assert!(!is_snapshot_config_valid(&new_snapshot_config(100, 0), 100));
        assert!(!is_snapshot_config_valid(
            &new_snapshot_config(42, 100),
            100
        ));
        assert!(!is_snapshot_config_valid(
            &new_snapshot_config(100, 42),
            100
        ));
        assert!(!is_snapshot_config_valid(
            &new_snapshot_config(100, 100),
            100
        ));
        assert!(!is_snapshot_config_valid(
            &new_snapshot_config(100, 200),
            100
        ));
        assert!(!is_snapshot_config_valid(
            &new_snapshot_config(444, 200),
            100
        ));
        assert!(!is_snapshot_config_valid(
            &new_snapshot_config(400, 222),
            100
        ));

        assert!(is_snapshot_config_valid(
            &SnapshotConfig::new_load_only(),
            100
        ));
        assert!(is_snapshot_config_valid(
            &SnapshotConfig {
                full_snapshot_archive_interval_slots: 41,
                incremental_snapshot_archive_interval_slots: 37,
                ..SnapshotConfig::new_load_only()
            },
            100
        ));
        assert!(is_snapshot_config_valid(
            &SnapshotConfig {
                full_snapshot_archive_interval_slots: DISABLED_SNAPSHOT_ARCHIVE_INTERVAL,
                incremental_snapshot_archive_interval_slots: DISABLED_SNAPSHOT_ARCHIVE_INTERVAL,
                ..SnapshotConfig::new_load_only()
            },
            100
        ));
    }

    #[test]
    fn test_poh_speed() {
        solana_logger::setup();
        let poh_config = PohConfig {
            target_tick_duration: Duration::from_millis(solana_sdk::clock::MS_PER_TICK),
            // make PoH rate really fast to cause the panic condition
            hashes_per_tick: Some(100 * solana_sdk::clock::DEFAULT_HASHES_PER_TICK),
            ..PohConfig::default()
        };
        let genesis_config = GenesisConfig {
            poh_config,
            ..GenesisConfig::default()
        };
        assert!(check_poh_speed(&genesis_config, Some(10_000)).is_err());
    }

    #[test]
    fn test_poh_speed_no_hashes_per_tick() {
        let poh_config = PohConfig {
            target_tick_duration: Duration::from_millis(solana_sdk::clock::MS_PER_TICK),
            hashes_per_tick: None,
            ..PohConfig::default()
        };
        let genesis_config = GenesisConfig {
            poh_config,
            ..GenesisConfig::default()
        };
        check_poh_speed(&genesis_config, Some(10_000)).unwrap();
    }
}<|MERGE_RESOLUTION|>--- conflicted
+++ resolved
@@ -1318,10 +1318,7 @@
             turbine_quic_endpoint_receiver,
             repair_quic_endpoint_sender,
             config.shred_receiver_address.clone(),
-<<<<<<< HEAD
-=======
             banking_transaction_results_notifier,
->>>>>>> c1040b01
         )?;
 
         let tpu = Tpu::new(
