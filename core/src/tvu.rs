--- conflicted
+++ resolved
@@ -141,11 +141,8 @@
         connection_cache: &Arc<ConnectionCache>,
         prioritization_fee_cache: &Arc<PrioritizationFeeCache>,
         banking_tracer: Arc<BankingTracer>,
-<<<<<<< HEAD
         shred_receiver_addr: Arc<RwLock<Option<SocketAddr>>>,
-=======
         banking_transaction_result_notifier: Option<BankingTransactionResultNotifier>,
->>>>>>> d30022fb
     ) -> Result<Self, String> {
         let TvuSockets {
             repair: repair_socket,
@@ -493,11 +490,8 @@
             &Arc::new(ConnectionCache::new("connection_cache_test")),
             &ignored_prioritization_fee_cache,
             BankingTracer::new_disabled(),
-<<<<<<< HEAD
             Arc::new(RwLock::new(None)),
-=======
-            None,
->>>>>>> d30022fb
+            None,
         )
         .expect("assume success");
         exit.store(true, Ordering::Relaxed);
