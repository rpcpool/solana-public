use {
    super::{
        committer::{CommitTransactionDetails, Committer},
        immutable_deserialized_packet::ImmutableDeserializedPacket,
        leader_slot_metrics::{LeaderSlotMetricsTracker, ProcessTransactionsSummary},
        leader_slot_timing_metrics::LeaderExecuteAndCommitTimings,
        qos_service::QosService,
        unprocessed_transaction_storage::{ConsumeScannerPayload, UnprocessedTransactionStorage},
        BankingStageStats,
    },
    crate::bundle_stage::bundle_account_locker::BundleAccountLocker,
    itertools::Itertools,
    solana_accounts_db::{
        transaction_error_metrics::TransactionErrorMetrics,
        transaction_results::TransactionCheckResult,
    },
    solana_ledger::token_balances::collect_token_balances,
    solana_measure::{measure::Measure, measure_us},
    solana_poh::poh_recorder::{
        BankStart, PohRecorderError, RecordTransactionsSummary, RecordTransactionsTimings,
        TransactionRecorder,
    },
    solana_runtime::{
        bank::{Bank, LoadAndExecuteTransactionsOutput},
        transaction_batch::TransactionBatch,
    },
    solana_sdk::{
        borsh0_10::try_from_slice_unchecked,
        clock::{Slot, FORWARD_TRANSACTIONS_TO_LEADER_AT_SLOT_OFFSET, MAX_PROCESSING_AGE},
<<<<<<< HEAD
=======
        compute_budget::{self, ComputeBudgetInstruction},
>>>>>>> c1040b01
        feature_set,
        pubkey::Pubkey,
        saturating_add_assign,
        timing::timestamp,
        transaction::{self, AddressLoader, SanitizedTransaction, TransactionError},
    },
    solana_transaction_status::PreBalanceInfo,
    std::{
        collections::HashSet,
        sync::{atomic::Ordering, Arc},
        time::Instant,
    },
};

/// Consumer will create chunks of transactions from buffer with up to this size.
pub const TARGET_NUM_TRANSACTIONS_PER_BATCH: usize = 64;

pub struct ProcessTransactionBatchOutput {
    // The number of transactions filtered out by the cost model
    cost_model_throttled_transactions_count: usize,
    // Amount of time spent running the cost model
    cost_model_us: u64,
    pub execute_and_commit_transactions_output: ExecuteAndCommitTransactionsOutput,
}

pub struct ExecuteAndCommitTransactionsOutput {
    // Total number of transactions that were passed as candidates for execution
    transactions_attempted_execution_count: usize,
    // The number of transactions of that were executed. See description of in `ProcessTransactionsSummary`
    // for possible outcomes of execution.
    executed_transactions_count: usize,
    // Total number of the executed transactions that returned success/not
    // an error.
    executed_with_successful_result_count: usize,
    // Transactions that either were not executed, or were executed and failed to be committed due
    // to the block ending.
    pub(crate) retryable_transaction_indexes: Vec<usize>,
    // A result that indicates whether transactions were successfully
    // committed into the Poh stream.
    pub commit_transactions_result: Result<Vec<CommitTransactionDetails>, PohRecorderError>,
    execute_and_commit_timings: LeaderExecuteAndCommitTimings,
    error_counters: TransactionErrorMetrics,
    scheduled_min_prioritization_fees: usize,
    scheduled_max_prioritization_fees: usize,
}

pub struct Consumer {
    committer: Committer,
    transaction_recorder: TransactionRecorder,
    qos_service: QosService,
    log_messages_bytes_limit: Option<usize>,
    blacklisted_accounts: HashSet<Pubkey>,
    bundle_account_locker: BundleAccountLocker,
}

impl Consumer {
    pub fn new(
        committer: Committer,
        transaction_recorder: TransactionRecorder,
        qos_service: QosService,
        log_messages_bytes_limit: Option<usize>,
        blacklisted_accounts: HashSet<Pubkey>,
        bundle_account_locker: BundleAccountLocker,
    ) -> Self {
        Self {
            committer,
            transaction_recorder,
            qos_service,
            log_messages_bytes_limit,
            blacklisted_accounts,
            bundle_account_locker,
        }
    }

    pub fn consume_buffered_packets(
        &self,
        bank_start: &BankStart,
        unprocessed_transaction_storage: &mut UnprocessedTransactionStorage,
        banking_stage_stats: &BankingStageStats,
        slot_metrics_tracker: &mut LeaderSlotMetricsTracker,
    ) {
        let mut rebuffered_packet_count = 0;
        let mut consumed_buffered_packets_count = 0;
        let mut proc_start = Measure::start("consume_buffered_process");
        let num_packets_to_process = unprocessed_transaction_storage.len();

        let reached_end_of_slot = unprocessed_transaction_storage.process_packets(
            bank_start.working_bank.clone(),
            banking_stage_stats,
            slot_metrics_tracker,
            |packets_to_process, payload| {
                self.do_process_packets(
                    bank_start,
                    payload,
                    banking_stage_stats,
                    &mut consumed_buffered_packets_count,
                    &mut rebuffered_packet_count,
                    packets_to_process,
                )
            },
            &self.blacklisted_accounts,
        );

        if reached_end_of_slot {
            slot_metrics_tracker.set_end_of_slot_unprocessed_buffer_len(
                unprocessed_transaction_storage.len() as u64,
            );
        }

        proc_start.stop();
        debug!(
            "@{:?} done processing buffered batches: {} time: {:?}ms tx count: {} tx/s: {}",
            timestamp(),
            num_packets_to_process,
            proc_start.as_ms(),
            consumed_buffered_packets_count,
            (consumed_buffered_packets_count as f32) / (proc_start.as_s())
        );

        banking_stage_stats
            .consume_buffered_packets_elapsed
            .fetch_add(proc_start.as_us(), Ordering::Relaxed);
        banking_stage_stats
            .rebuffered_packets_count
            .fetch_add(rebuffered_packet_count, Ordering::Relaxed);
        banking_stage_stats
            .consumed_buffered_packets_count
            .fetch_add(consumed_buffered_packets_count, Ordering::Relaxed);
    }

    fn do_process_packets(
        &self,
        bank_start: &BankStart,
        payload: &mut ConsumeScannerPayload,
        banking_stage_stats: &BankingStageStats,
        consumed_buffered_packets_count: &mut usize,
        rebuffered_packet_count: &mut usize,
        packets_to_process: &Vec<Arc<ImmutableDeserializedPacket>>,
    ) -> Option<Vec<usize>> {
        if payload.reached_end_of_slot {
            return None;
        }

        let packets_to_process_len = packets_to_process.len();
        let (process_transactions_summary, process_packets_transactions_us) = measure_us!(self
            .process_packets_transactions(
                &bank_start.working_bank,
                &bank_start.bank_creation_time,
                &payload.sanitized_transactions,
                banking_stage_stats,
                payload.slot_metrics_tracker,
            ));
        payload
            .slot_metrics_tracker
            .increment_process_packets_transactions_us(process_packets_transactions_us);

        // Clear payload for next iteration
        payload.sanitized_transactions.clear();
        payload.account_locks.clear();

        let ProcessTransactionsSummary {
            reached_max_poh_height,
            retryable_transaction_indexes,
            ..
        } = process_transactions_summary;

        if reached_max_poh_height || !bank_start.should_working_bank_still_be_processing_txs() {
            payload.reached_end_of_slot = true;
        }

        // The difference between all transactions passed to execution and the ones that
        // are retryable were the ones that were either:
        // 1) Committed into the block
        // 2) Dropped without being committed because they had some fatal error (too old,
        // duplicate signature, etc.)
        //
        // Note: This assumes that every packet deserializes into one transaction!
        *consumed_buffered_packets_count +=
            packets_to_process_len.saturating_sub(retryable_transaction_indexes.len());

        // Out of the buffered packets just retried, collect any still unprocessed
        // transactions in this batch for forwarding
        *rebuffered_packet_count += retryable_transaction_indexes.len();

        payload
            .slot_metrics_tracker
            .increment_retryable_packets_count(retryable_transaction_indexes.len() as u64);

        Some(retryable_transaction_indexes)
    }

    fn process_packets_transactions(
        &self,
        bank: &Arc<Bank>,
        bank_creation_time: &Instant,
        sanitized_transactions: &[SanitizedTransaction],
        banking_stage_stats: &BankingStageStats,
        slot_metrics_tracker: &mut LeaderSlotMetricsTracker,
    ) -> ProcessTransactionsSummary {
        let (mut process_transactions_summary, process_transactions_us) = measure_us!(
            self.process_transactions(bank, bank_creation_time, sanitized_transactions)
        );
        slot_metrics_tracker.increment_process_transactions_us(process_transactions_us);
        banking_stage_stats
            .transaction_processing_elapsed
            .fetch_add(process_transactions_us, Ordering::Relaxed);

        let ProcessTransactionsSummary {
            ref retryable_transaction_indexes,
            ref error_counters,
            ..
        } = process_transactions_summary;

        slot_metrics_tracker.accumulate_process_transactions_summary(&process_transactions_summary);
        slot_metrics_tracker.accumulate_transaction_errors(error_counters);

        let retryable_tx_count = retryable_transaction_indexes.len();
        inc_new_counter_info!("banking_stage-unprocessed_transactions", retryable_tx_count);

        // Filter out the retryable transactions that are too old
        let (filtered_retryable_transaction_indexes, filter_retryable_packets_us) =
            measure_us!(Self::filter_pending_packets_from_pending_txs(
                bank,
                sanitized_transactions,
                retryable_transaction_indexes,
            ));
        slot_metrics_tracker.increment_filter_retryable_packets_us(filter_retryable_packets_us);
        banking_stage_stats
            .filter_pending_packets_elapsed
            .fetch_add(filter_retryable_packets_us, Ordering::Relaxed);

        let retryable_packets_filtered_count = retryable_transaction_indexes
            .len()
            .saturating_sub(filtered_retryable_transaction_indexes.len());
        slot_metrics_tracker
            .increment_retryable_packets_filtered_count(retryable_packets_filtered_count as u64);

        banking_stage_stats
            .dropped_forward_packets_count
            .fetch_add(retryable_packets_filtered_count, Ordering::Relaxed);

        process_transactions_summary.retryable_transaction_indexes =
            filtered_retryable_transaction_indexes;
        process_transactions_summary
    }

    /// Sends transactions to the bank.
    ///
    /// Returns the number of transactions successfully processed by the bank, which may be less
    /// than the total number if max PoH height was reached and the bank halted
    fn process_transactions(
        &self,
        bank: &Arc<Bank>,
        bank_creation_time: &Instant,
        transactions: &[SanitizedTransaction],
    ) -> ProcessTransactionsSummary {
        let mut chunk_start = 0;
        let mut all_retryable_tx_indexes = vec![];
        // All the transactions that attempted execution. See description of
        // struct ProcessTransactionsSummary above for possible outcomes.
        let mut total_transactions_attempted_execution_count: usize = 0;
        // All transactions that were executed and committed
        let mut total_committed_transactions_count: usize = 0;
        // All transactions that were executed and committed with a successful result
        let mut total_committed_transactions_with_successful_result_count: usize = 0;
        // All transactions that were executed but then failed record because the
        // slot ended
        let mut total_failed_commit_count: usize = 0;
        let mut total_cost_model_throttled_transactions_count: usize = 0;
        let mut total_cost_model_us: u64 = 0;
        let mut total_execute_and_commit_timings = LeaderExecuteAndCommitTimings::default();
        let mut total_error_counters = TransactionErrorMetrics::default();
        let mut reached_max_poh_height = false;
        let mut total_scheduled_min_prioritization_fees: usize = usize::MAX;
        let mut total_scheduled_max_prioritization_fees: usize = 0;
        while chunk_start != transactions.len() {
            let chunk_end = std::cmp::min(
                transactions.len(),
                chunk_start + TARGET_NUM_TRANSACTIONS_PER_BATCH,
            );
            let process_transaction_batch_output = self.process_and_record_transactions(
                bank,
                &transactions[chunk_start..chunk_end],
                chunk_start,
            );

            let ProcessTransactionBatchOutput {
                cost_model_throttled_transactions_count: new_cost_model_throttled_transactions_count,
                cost_model_us: new_cost_model_us,
                execute_and_commit_transactions_output,
            } = process_transaction_batch_output;
            saturating_add_assign!(
                total_cost_model_throttled_transactions_count,
                new_cost_model_throttled_transactions_count
            );
            saturating_add_assign!(total_cost_model_us, new_cost_model_us);

            let ExecuteAndCommitTransactionsOutput {
                transactions_attempted_execution_count: new_transactions_attempted_execution_count,
                executed_transactions_count: new_executed_transactions_count,
                executed_with_successful_result_count: new_executed_with_successful_result_count,
                retryable_transaction_indexes: new_retryable_transaction_indexes,
                commit_transactions_result: new_commit_transactions_result,
                execute_and_commit_timings: new_execute_and_commit_timings,
                error_counters: new_error_counters,
                scheduled_min_prioritization_fees,
                scheduled_max_prioritization_fees,
                ..
            } = execute_and_commit_transactions_output;

            total_execute_and_commit_timings.accumulate(&new_execute_and_commit_timings);
            total_error_counters.accumulate(&new_error_counters);
            saturating_add_assign!(
                total_transactions_attempted_execution_count,
                new_transactions_attempted_execution_count
            );
            total_scheduled_min_prioritization_fees = std::cmp::min(
                total_scheduled_min_prioritization_fees,
                scheduled_min_prioritization_fees,
            );
            total_scheduled_max_prioritization_fees = std::cmp::min(
                total_scheduled_max_prioritization_fees,
                scheduled_max_prioritization_fees,
            );

            trace!(
                "process_transactions result: {:?}",
                new_commit_transactions_result
            );

            if new_commit_transactions_result.is_ok() {
                saturating_add_assign!(
                    total_committed_transactions_count,
                    new_executed_transactions_count
                );
                saturating_add_assign!(
                    total_committed_transactions_with_successful_result_count,
                    new_executed_with_successful_result_count
                );
            } else {
                saturating_add_assign!(total_failed_commit_count, new_executed_transactions_count);
            }

            // Add the retryable txs (transactions that errored in a way that warrants a retry)
            // to the list of unprocessed txs.
            all_retryable_tx_indexes.extend_from_slice(&new_retryable_transaction_indexes);

            let should_bank_still_be_processing_txs =
                Bank::should_bank_still_be_processing_txs(bank_creation_time, bank.ns_per_slot);
            match (
                new_commit_transactions_result,
                should_bank_still_be_processing_txs,
            ) {
                (Err(PohRecorderError::MaxHeightReached), _) | (_, false) => {
                    info!(
                        "process transactions: max height reached slot: {} height: {}",
                        bank.slot(),
                        bank.tick_height()
                    );
                    // process_and_record_transactions has returned all retryable errors in
                    // transactions[chunk_start..chunk_end], so we just need to push the remaining
                    // transactions into the unprocessed queue.
                    all_retryable_tx_indexes.extend(chunk_end..transactions.len());
                    reached_max_poh_height = true;
                    break;
                }
                _ => (),
            }
            // Don't exit early on any other type of error, continue processing...
            chunk_start = chunk_end;
        }

        ProcessTransactionsSummary {
            reached_max_poh_height,
            transactions_attempted_execution_count: total_transactions_attempted_execution_count,
            committed_transactions_count: total_committed_transactions_count,
            committed_transactions_with_successful_result_count:
                total_committed_transactions_with_successful_result_count,
            failed_commit_count: total_failed_commit_count,
            retryable_transaction_indexes: all_retryable_tx_indexes,
            cost_model_throttled_transactions_count: total_cost_model_throttled_transactions_count,
            cost_model_us: total_cost_model_us,
            execute_and_commit_timings: total_execute_and_commit_timings,
            error_counters: total_error_counters,
            scheduled_min_prioritization_fees: total_scheduled_min_prioritization_fees,
            scheduled_max_prioritization_fees: total_scheduled_max_prioritization_fees,
        }
    }

    pub fn process_and_record_transactions(
        &self,
        bank: &Arc<Bank>,
        txs: &[SanitizedTransaction],
        chunk_offset: usize,
    ) -> ProcessTransactionBatchOutput {
        // No filtering before QoS - transactions should have been sanitized immediately prior to this call
        let pre_results = std::iter::repeat(Ok(()));
        self.process_and_record_transactions_with_pre_results(bank, txs, chunk_offset, pre_results)
    }

    pub fn process_and_record_aged_transactions(
        &self,
        bank: &Arc<Bank>,
        txs: &[SanitizedTransaction],
        max_slot_ages: &[Slot],
    ) -> ProcessTransactionBatchOutput {
        // Need to filter out transactions since they were sanitized earlier.
        // This means that the transaction may cross and epoch boundary (not allowed),
        //  or account lookup tables may have been closed.
        let pre_results = txs.iter().zip(max_slot_ages).map(|(tx, max_slot_age)| {
            if *max_slot_age < bank.slot() {
                // Attempt re-sanitization after epoch-cross.
                // Re-sanitized transaction should be equal to the original transaction,
                // but whether it will pass sanitization needs to be checked.
                let resanitized_tx =
                    match bank.fully_verify_transaction(tx.to_versioned_transaction()) {
                        Ok(resanitized_tx) => resanitized_tx,
                        Err(e) => {
                            bank.notify_transaction_error(tx, Some(e.clone()));
                            return Err(e);
                        }
                    };
                if resanitized_tx != *tx {
                    // Sanitization before/after epoch give different transaction data - do not execute.
                    return Err(TransactionError::ResanitizationNeeded);
                }
            } else {
                // Any transaction executed between sanitization time and now may have closed the lookup table(s).
                // Above re-sanitization already loads addresses, so don't need to re-check in that case.
                let lookup_tables = tx.message().message_address_table_lookups();
                if !lookup_tables.is_empty() {
                    bank.load_addresses(lookup_tables)?;
                }
            }
            Ok(())
        });
        self.process_and_record_transactions_with_pre_results(bank, txs, 0, pre_results)
    }

    fn process_and_record_transactions_with_pre_results(
        &self,
        bank: &Arc<Bank>,
        txs: &[SanitizedTransaction],
        chunk_offset: usize,
        pre_results: impl Iterator<Item = Result<(), TransactionError>>,
    ) -> ProcessTransactionBatchOutput {
        let (
            (transaction_qos_cost_results, cost_model_throttled_transactions_count),
            cost_model_us,
        ) = measure_us!(self.qos_service.select_and_accumulate_transaction_costs(
            bank,
            &mut bank.write_cost_tracker().unwrap(),
            txs,
            pre_results
        ));

        // Only lock accounts for those transactions are selected for the block;
        // Once accounts are locked, other threads cannot encode transactions that will modify the
        // same account state.
        // BundleAccountLocker is used to prevent race conditions with bundled transactions from bundle stage
        let bundle_account_locks = self.bundle_account_locker.account_locks();
        let (batch, lock_us) = measure_us!(bank.prepare_sanitized_batch_with_results(
            txs,
            transaction_qos_cost_results.iter().map(|r| match r {
                Ok(_cost) => Ok(()),
                Err(err) => Err(err.clone()),
            }),
            &bundle_account_locks.read_locks(),
            &bundle_account_locks.write_locks()
        ));
        drop(bundle_account_locks);

        // retryable_txs includes AccountInUse, WouldExceedMaxBlockCostLimit
        // WouldExceedMaxAccountCostLimit, WouldExceedMaxVoteCostLimit
        // and WouldExceedMaxAccountDataCostLimit
        let mut execute_and_commit_transactions_output =
            self.execute_and_commit_transactions_locked(bank, &batch);

        // Once the accounts are new transactions can enter the pipeline to process them
        let (_, unlock_us) = measure_us!(drop(batch));

        let ExecuteAndCommitTransactionsOutput {
            ref mut retryable_transaction_indexes,
            ref execute_and_commit_timings,
            ref commit_transactions_result,
            ..
        } = execute_and_commit_transactions_output;

        // Costs of all transactions are added to the cost_tracker before processing.
        // To ensure accurate tracking of compute units, transactions that ultimately
        // were not included in the block should have their cost removed.
        QosService::remove_costs(
            transaction_qos_cost_results.iter(),
            commit_transactions_result.as_ref().ok(),
            bank,
        );

        // once feature `apply_cost_tracker_during_replay` is activated, leader shall no longer
        // adjust block with executed cost (a behavior more inline with bankless leader), it
        // should use requested, or default `compute_unit_limit` as transaction's execution cost.
        if !bank
            .feature_set
            .is_active(&feature_set::apply_cost_tracker_during_replay::id())
        {
            QosService::update_costs(
                transaction_qos_cost_results.iter(),
                commit_transactions_result.as_ref().ok(),
                bank,
            );
        }

        retryable_transaction_indexes
            .iter_mut()
            .for_each(|x| *x += chunk_offset);

        let (cu, us) = execute_and_commit_timings
            .execute_timings
            .accumulate_execute_units_and_time();
        self.qos_service.accumulate_actual_execute_cu(cu);
        self.qos_service.accumulate_actual_execute_time(us);

        // reports qos service stats for this batch
        self.qos_service.report_metrics(bank.slot());

        debug!(
            "bank: {} lock: {}us unlock: {}us txs_len: {}",
            bank.slot(),
            lock_us,
            unlock_us,
            txs.len(),
        );

        ProcessTransactionBatchOutput {
            cost_model_throttled_transactions_count,
            cost_model_us,
            execute_and_commit_transactions_output,
        }
    }

    fn execute_and_commit_transactions_locked(
        &self,
        bank: &Arc<Bank>,
        batch: &TransactionBatch,
    ) -> ExecuteAndCommitTransactionsOutput {
        let transaction_status_sender_enabled = self.committer.transaction_status_sender_enabled();
        let mut execute_and_commit_timings = LeaderExecuteAndCommitTimings::default();

        let mut pre_balance_info = PreBalanceInfo::default();
        let (_, collect_balances_us) = measure_us!({
            // If the extra meta-data services are enabled for RPC, collect the
            // pre-balances for native and token programs.
            if transaction_status_sender_enabled {
                pre_balance_info.native = bank.collect_balances(batch);
                pre_balance_info.token =
                    collect_token_balances(bank, batch, &mut pre_balance_info.mint_decimals, None)
            }
        });
        execute_and_commit_timings.collect_balances_us = collect_balances_us;

        let min_max = batch
            .sanitized_transactions()
            .iter()
            .filter_map(|transaction| {
                let message = transaction.message();
                for (program_id, instruction) in message.program_instructions_iter() {
                    if compute_budget::check_id(program_id) {
                        match try_from_slice_unchecked(&instruction.data) {
                            Ok(ComputeBudgetInstruction::SetComputeUnitPrice(micro_lamports)) => {
                                return Some(micro_lamports);
                            }
                            Ok(ComputeBudgetInstruction::RequestUnitsDeprecated {
                                additional_fee,
                                ..
                            }) => {
                                return Some(additional_fee as u64);
                            }
                            _ => {}
                        }
                    }
                }
                None
            })
            .minmax();
        let (scheduled_min_prioritization_fees, scheduled_max_prioritization_fees) =
            min_max.into_option().unwrap_or_default();

        let (load_and_execute_transactions_output, load_execute_us) = measure_us!(bank
            .load_and_execute_transactions(
                batch,
                MAX_PROCESSING_AGE,
                transaction_status_sender_enabled,
                transaction_status_sender_enabled,
                transaction_status_sender_enabled,
                &mut execute_and_commit_timings.execute_timings,
                None, // account_overrides
                self.log_messages_bytes_limit
            ));
        execute_and_commit_timings.load_execute_us = load_execute_us;

        let LoadAndExecuteTransactionsOutput {
            mut loaded_transactions,
            execution_results,
            mut retryable_transaction_indexes,
            executed_transactions_count,
            executed_non_vote_transactions_count,
            executed_with_successful_result_count,
            signature_count,
            error_counters,
            ..
        } = load_and_execute_transactions_output;

        let transactions_attempted_execution_count = execution_results.len();
        let (executed_transactions, execution_results_to_transactions_us) =
            measure_us!(execution_results
                .iter()
                .zip(batch.sanitized_transactions())
                .filter_map(|(execution_result, tx)| {
                    if execution_result.was_executed() {
                        Some(tx.to_versioned_transaction())
                    } else {
                        None
                    }
                })
                .collect_vec());

        let (freeze_lock, freeze_lock_us) = measure_us!(bank.freeze_lock());
        execute_and_commit_timings.freeze_lock_us = freeze_lock_us;

        let ((last_blockhash, lamports_per_signature), last_blockhash_us) =
            measure_us!(bank.last_blockhash_and_lamports_per_signature());
        execute_and_commit_timings.last_blockhash_us = last_blockhash_us;

        let (record_transactions_summary, record_us) = measure_us!(self
            .transaction_recorder
            .record_transactions(bank.slot(), vec![executed_transactions]));
        execute_and_commit_timings.record_us = record_us;

        let RecordTransactionsSummary {
            result: record_transactions_result,
            record_transactions_timings,
            starting_transaction_index,
        } = record_transactions_summary;
        execute_and_commit_timings.record_transactions_timings = RecordTransactionsTimings {
            execution_results_to_transactions_us,
            ..record_transactions_timings
        };

        if let Err(recorder_err) = record_transactions_result {
            retryable_transaction_indexes.extend(execution_results.iter().enumerate().filter_map(
                |(index, execution_result)| execution_result.was_executed().then_some(index),
            ));

            return ExecuteAndCommitTransactionsOutput {
                transactions_attempted_execution_count,
                executed_transactions_count,
                executed_with_successful_result_count,
                retryable_transaction_indexes,
                commit_transactions_result: Err(recorder_err),
                execute_and_commit_timings,
                error_counters,
                scheduled_min_prioritization_fees: scheduled_min_prioritization_fees as usize,
                scheduled_max_prioritization_fees: scheduled_max_prioritization_fees as usize,
            };
        }

        let (commit_time_us, commit_transaction_statuses) = if executed_transactions_count != 0 {
            self.committer.commit_transactions(
                batch,
                &mut loaded_transactions,
                execution_results,
                last_blockhash,
                lamports_per_signature,
                starting_transaction_index,
                bank,
                &mut pre_balance_info,
                &mut execute_and_commit_timings,
                signature_count,
                executed_transactions_count,
                executed_non_vote_transactions_count,
                executed_with_successful_result_count,
            )
        } else {
            (
                0,
                vec![CommitTransactionDetails::NotCommitted; execution_results.len()],
            )
        };

        drop(freeze_lock);

        debug!(
            "bank: {} process_and_record_locked: {}us record: {}us commit: {}us txs_len: {}",
            bank.slot(),
            load_execute_us,
            record_us,
            commit_time_us,
            batch.sanitized_transactions().len(),
        );

        debug!(
            "execute_and_commit_transactions_locked: {:?}",
            execute_and_commit_timings.execute_timings,
        );

        debug_assert_eq!(
            commit_transaction_statuses.len(),
            transactions_attempted_execution_count
        );

        ExecuteAndCommitTransactionsOutput {
            transactions_attempted_execution_count,
            executed_transactions_count,
            executed_with_successful_result_count,
            retryable_transaction_indexes,
            commit_transactions_result: Ok(commit_transaction_statuses),
            execute_and_commit_timings,
            error_counters,
            scheduled_min_prioritization_fees: scheduled_min_prioritization_fees as usize,
            scheduled_max_prioritization_fees: scheduled_max_prioritization_fees as usize,
        }
    }

    /// This function filters pending packets that are still valid
    /// # Arguments
    /// * `transactions` - a batch of transactions deserialized from packets
    /// * `pending_indexes` - identifies which indexes in the `transactions` list are still pending
    fn filter_pending_packets_from_pending_txs(
        bank: &Bank,
        transactions: &[SanitizedTransaction],
        pending_indexes: &[usize],
    ) -> Vec<usize> {
        let filter =
            Self::prepare_filter_for_pending_transactions(transactions.len(), pending_indexes);

        let results = bank.check_transactions_with_forwarding_delay(
            transactions,
            &filter,
            FORWARD_TRANSACTIONS_TO_LEADER_AT_SLOT_OFFSET,
        );

        Self::filter_valid_transaction_indexes(&results)
    }

    /// This function creates a filter of transaction results with Ok() for every pending
    /// transaction. The non-pending transactions are marked with TransactionError
    fn prepare_filter_for_pending_transactions(
        transactions_len: usize,
        pending_tx_indexes: &[usize],
    ) -> Vec<transaction::Result<()>> {
        let mut mask = vec![Err(TransactionError::BlockhashNotFound); transactions_len];
        pending_tx_indexes.iter().for_each(|x| mask[*x] = Ok(()));
        mask
    }

    /// This function returns a vector containing index of all valid transactions. A valid
    /// transaction has result Ok() as the value
    fn filter_valid_transaction_indexes(valid_txs: &[TransactionCheckResult]) -> Vec<usize> {
        valid_txs
            .iter()
            .enumerate()
            .filter_map(|(index, (x, _h))| if x.is_ok() { Some(index) } else { None })
            .collect_vec()
    }
}

#[cfg(test)]
mod tests {
    use {
        super::*,
        crate::banking_stage::{
            immutable_deserialized_packet::DeserializedPacketError,
            tests::{create_slow_genesis_config, sanitize_transactions, simulate_poh},
            unprocessed_packet_batches::{DeserializedPacket, UnprocessedPacketBatches},
            unprocessed_transaction_storage::ThreadType,
        },
        crossbeam_channel::{unbounded, Receiver},
        solana_cost_model::{cost_model::CostModel, transaction_cost::TransactionCost},
        solana_entry::entry::{next_entry, next_versioned_entry},
        solana_ledger::{
            blockstore::{entries_to_test_shreds, Blockstore},
            blockstore_processor::TransactionStatusSender,
            genesis_utils::GenesisConfigInfo,
            get_tmp_ledger_path_auto_delete,
            leader_schedule_cache::LeaderScheduleCache,
        },
        solana_perf::packet::Packet,
        solana_poh::poh_recorder::{PohRecorder, WorkingBankEntry},
        solana_program_runtime::timings::{ExecuteTimings, ProgramTiming},
        solana_rpc::transaction_status_service::TransactionStatusService,
        solana_runtime::prioritization_fee_cache::PrioritizationFeeCache,
        solana_sdk::{
            account::AccountSharedData,
            address_lookup_table::{
                self,
                state::{AddressLookupTable, LookupTableMeta},
            },
            instruction::InstructionError,
            message::{v0, v0::MessageAddressTableLookup, MessageHeader, VersionedMessage},
            poh_config::PohConfig,
            pubkey::Pubkey,
            signature::Keypair,
            signer::Signer,
            system_transaction,
            transaction::{MessageHash, Transaction, VersionedTransaction},
        },
        solana_transaction_status::{TransactionStatusMeta, VersionedTransactionWithStatusMeta},
        std::{
            borrow::Cow,
            path::Path,
            sync::{
                atomic::{AtomicBool, AtomicU64},
                RwLock,
            },
            thread::JoinHandle,
        },
    };

    fn execute_transactions_with_dummy_poh_service(
        bank: Arc<Bank>,
        transactions: Vec<Transaction>,
    ) -> ProcessTransactionsSummary {
        let transactions = sanitize_transactions(transactions);
        let ledger_path = get_tmp_ledger_path_auto_delete!();
        let blockstore = Blockstore::open(ledger_path.path())
            .expect("Expected to be able to open database ledger");
        let (poh_recorder, _entry_receiver, record_receiver) = PohRecorder::new(
            bank.tick_height(),
            bank.last_blockhash(),
            bank.clone(),
            Some((4, 4)),
            bank.ticks_per_slot(),
            &Pubkey::new_unique(),
            Arc::new(blockstore),
            &Arc::new(LeaderScheduleCache::new_from_bank(&bank)),
            &PohConfig::default(),
            Arc::new(AtomicBool::default()),
        );
        let recorder = poh_recorder.new_recorder();
        let poh_recorder = Arc::new(RwLock::new(poh_recorder));

        poh_recorder.write().unwrap().set_bank(bank.clone(), false);

        let poh_simulator = simulate_poh(record_receiver, &poh_recorder);

        let (replay_vote_sender, _replay_vote_receiver) = unbounded();
        let committer = Committer::new(
            None,
            replay_vote_sender,
            Arc::new(PrioritizationFeeCache::new(0u64)),
        );
        let consumer = Consumer::new(
            committer,
            recorder,
            QosService::new(1),
            None,
            HashSet::default(),
            BundleAccountLocker::default(),
        );
        let process_transactions_summary =
            consumer.process_transactions(&bank, &Instant::now(), &transactions);

        poh_recorder
            .read()
            .unwrap()
            .is_exited
            .store(true, Ordering::Relaxed);
        let _ = poh_simulator.join();

        process_transactions_summary
    }

    fn generate_new_address_lookup_table(
        authority: Option<Pubkey>,
        num_addresses: usize,
    ) -> AddressLookupTable<'static> {
        let mut addresses = Vec::with_capacity(num_addresses);
        addresses.resize_with(num_addresses, Pubkey::new_unique);
        AddressLookupTable {
            meta: LookupTableMeta {
                authority,
                ..LookupTableMeta::default()
            },
            addresses: Cow::Owned(addresses),
        }
    }

    fn store_address_lookup_table(
        bank: &Bank,
        account_address: Pubkey,
        address_lookup_table: AddressLookupTable<'static>,
    ) -> AccountSharedData {
        let data = address_lookup_table.serialize_for_tests().unwrap();
        let mut account =
            AccountSharedData::new(1, data.len(), &address_lookup_table::program::id());
        account.set_data(data);
        bank.store_account(&account_address, &account);

        account
    }

    #[allow(clippy::type_complexity)]
    fn setup_conflicting_transactions(
        ledger_path: &Path,
    ) -> (
        Vec<Transaction>,
        Arc<Bank>,
        Arc<RwLock<PohRecorder>>,
        Receiver<WorkingBankEntry>,
        JoinHandle<()>,
    ) {
        Blockstore::destroy(ledger_path).unwrap();
        let genesis_config_info = create_slow_genesis_config(10_000);
        let GenesisConfigInfo {
            genesis_config,
            mint_keypair,
            ..
        } = &genesis_config_info;
        let blockstore =
            Blockstore::open(ledger_path).expect("Expected to be able to open database ledger");
        let bank = Arc::new(Bank::new_no_wallclock_throttle_for_tests(genesis_config));
        let exit = Arc::new(AtomicBool::default());
        let (poh_recorder, entry_receiver, record_receiver) = PohRecorder::new(
            bank.tick_height(),
            bank.last_blockhash(),
            bank.clone(),
            Some((4, 4)),
            bank.ticks_per_slot(),
            &solana_sdk::pubkey::new_rand(),
            Arc::new(blockstore),
            &Arc::new(LeaderScheduleCache::new_from_bank(&bank)),
            &PohConfig::default(),
            exit,
        );
        let poh_recorder = Arc::new(RwLock::new(poh_recorder));

        // Set up unparallelizable conflicting transactions
        let pubkey0 = solana_sdk::pubkey::new_rand();
        let pubkey1 = solana_sdk::pubkey::new_rand();
        let pubkey2 = solana_sdk::pubkey::new_rand();
        let transactions = vec![
            system_transaction::transfer(mint_keypair, &pubkey0, 1, genesis_config.hash()),
            system_transaction::transfer(mint_keypair, &pubkey1, 1, genesis_config.hash()),
            system_transaction::transfer(mint_keypair, &pubkey2, 1, genesis_config.hash()),
        ];
        let poh_simulator = simulate_poh(record_receiver, &poh_recorder);

        (
            transactions,
            bank,
            poh_recorder,
            entry_receiver,
            poh_simulator,
        )
    }

    fn transactions_to_deserialized_packets(
        transactions: &[Transaction],
    ) -> Result<Vec<DeserializedPacket>, DeserializedPacketError> {
        transactions
            .iter()
            .map(|transaction| {
                let packet = Packet::from_data(None, transaction)?;
                DeserializedPacket::new(packet)
            })
            .collect()
    }

    #[test]
    fn test_bank_process_and_record_transactions() {
        solana_logger::setup();
        let GenesisConfigInfo {
            genesis_config,
            mint_keypair,
            ..
        } = create_slow_genesis_config(10_000);
        let bank = Arc::new(Bank::new_no_wallclock_throttle_for_tests(&genesis_config));
        let pubkey = solana_sdk::pubkey::new_rand();

        let transactions = sanitize_transactions(vec![system_transaction::transfer(
            &mint_keypair,
            &pubkey,
            1,
            genesis_config.hash(),
        )]);

        let ledger_path = get_tmp_ledger_path_auto_delete!();
        {
            let blockstore = Blockstore::open(ledger_path.path())
                .expect("Expected to be able to open database ledger");
            let (poh_recorder, entry_receiver, record_receiver) = PohRecorder::new(
                bank.tick_height(),
                bank.last_blockhash(),
                bank.clone(),
                Some((4, 4)),
                bank.ticks_per_slot(),
                &pubkey,
                Arc::new(blockstore),
                &Arc::new(LeaderScheduleCache::new_from_bank(&bank)),
                &PohConfig::default(),
                Arc::new(AtomicBool::default()),
            );
            let recorder = poh_recorder.new_recorder();
            let poh_recorder = Arc::new(RwLock::new(poh_recorder));

            let poh_simulator = simulate_poh(record_receiver, &poh_recorder);

            poh_recorder.write().unwrap().set_bank(bank.clone(), false);
            let (replay_vote_sender, _replay_vote_receiver) = unbounded();
            let committer = Committer::new(
                None,
                replay_vote_sender,
                Arc::new(PrioritizationFeeCache::new(0u64)),
            );
            let consumer = Consumer::new(
                committer,
                recorder,
                QosService::new(1),
                None,
                HashSet::default(),
                BundleAccountLocker::default(),
            );

            let process_transactions_batch_output =
                consumer.process_and_record_transactions(&bank, &transactions, 0);

            let ExecuteAndCommitTransactionsOutput {
                transactions_attempted_execution_count,
                executed_transactions_count,
                executed_with_successful_result_count,
                commit_transactions_result,
                ..
            } = process_transactions_batch_output.execute_and_commit_transactions_output;

            assert_eq!(transactions_attempted_execution_count, 1);
            assert_eq!(executed_transactions_count, 1);
            assert_eq!(executed_with_successful_result_count, 1);
            assert!(commit_transactions_result.is_ok());

            // Tick up to max tick height
            while poh_recorder.read().unwrap().tick_height() != bank.max_tick_height() {
                poh_recorder.write().unwrap().tick();
            }

            let mut done = false;
            // read entries until I find mine, might be ticks...
            while let Ok(WorkingBankEntry {
                bank,
                entries_ticks,
            }) = entry_receiver.recv()
            {
                assert!(entries_ticks.len() == 1);
                let entry = &entries_ticks.get(0).unwrap().0;
                if !entry.is_tick() {
                    trace!("got entry");
                    assert_eq!(entry.transactions.len(), transactions.len());
                    assert_eq!(bank.get_balance(&pubkey), 1);
                    done = true;
                }
                if done {
                    break;
                }
            }
            trace!("done ticking");

            assert!(done);

            let transactions = sanitize_transactions(vec![system_transaction::transfer(
                &mint_keypair,
                &pubkey,
                2,
                genesis_config.hash(),
            )]);

            let process_transactions_batch_output =
                consumer.process_and_record_transactions(&bank, &transactions, 0);

            let ExecuteAndCommitTransactionsOutput {
                transactions_attempted_execution_count,
                executed_transactions_count,
                executed_with_successful_result_count,
                retryable_transaction_indexes,
                commit_transactions_result,
                ..
            } = process_transactions_batch_output.execute_and_commit_transactions_output;
            assert_eq!(transactions_attempted_execution_count, 1);
            // Transactions was still executed, just wasn't committed, so should be counted here.
            assert_eq!(executed_transactions_count, 1);
            assert_eq!(executed_with_successful_result_count, 1);
            assert_eq!(retryable_transaction_indexes, vec![0]);
            assert_matches!(
                commit_transactions_result,
                Err(PohRecorderError::MaxHeightReached)
            );

            poh_recorder
                .read()
                .unwrap()
                .is_exited
                .store(true, Ordering::Relaxed);
            let _ = poh_simulator.join();

            assert_eq!(bank.get_balance(&pubkey), 1);
        }
        Blockstore::destroy(ledger_path.path()).unwrap();
    }

    #[test]
    fn test_bank_process_and_record_transactions_all_unexecuted() {
        solana_logger::setup();
        let GenesisConfigInfo {
            genesis_config,
            mint_keypair,
            ..
        } = create_slow_genesis_config(10_000);
        let bank = Arc::new(Bank::new_no_wallclock_throttle_for_tests(&genesis_config));
        let pubkey = solana_sdk::pubkey::new_rand();

        let transactions = {
            let mut tx =
                system_transaction::transfer(&mint_keypair, &pubkey, 1, genesis_config.hash());
            // Add duplicate account key
            tx.message.account_keys.push(pubkey);
            sanitize_transactions(vec![tx])
        };

        let ledger_path = get_tmp_ledger_path_auto_delete!();
        {
            let blockstore = Blockstore::open(ledger_path.path())
                .expect("Expected to be able to open database ledger");
            let (poh_recorder, _entry_receiver, record_receiver) = PohRecorder::new(
                bank.tick_height(),
                bank.last_blockhash(),
                bank.clone(),
                Some((4, 4)),
                bank.ticks_per_slot(),
                &pubkey,
                Arc::new(blockstore),
                &Arc::new(LeaderScheduleCache::new_from_bank(&bank)),
                &PohConfig::default(),
                Arc::new(AtomicBool::default()),
            );
            let recorder = poh_recorder.new_recorder();
            let poh_recorder = Arc::new(RwLock::new(poh_recorder));

            let poh_simulator = simulate_poh(record_receiver, &poh_recorder);

            poh_recorder.write().unwrap().set_bank(bank.clone(), false);
            let (replay_vote_sender, _replay_vote_receiver) = unbounded();
            let committer = Committer::new(
                None,
                replay_vote_sender,
                Arc::new(PrioritizationFeeCache::new(0u64)),
            );
            let consumer = Consumer::new(
                committer,
                recorder,
                QosService::new(1),
                None,
                HashSet::default(),
                BundleAccountLocker::default(),
            );

            let process_transactions_batch_output =
                consumer.process_and_record_transactions(&bank, &transactions, 0);

            let ExecuteAndCommitTransactionsOutput {
                transactions_attempted_execution_count,
                executed_transactions_count,
                executed_with_successful_result_count,
                commit_transactions_result,
                retryable_transaction_indexes,
                ..
            } = process_transactions_batch_output.execute_and_commit_transactions_output;

            assert_eq!(transactions_attempted_execution_count, 1);
            assert_eq!(executed_transactions_count, 0);
            assert_eq!(executed_with_successful_result_count, 0);
            assert!(retryable_transaction_indexes.is_empty());
            assert_eq!(
                commit_transactions_result.ok(),
                Some(vec![CommitTransactionDetails::NotCommitted; 1])
            );

            poh_recorder
                .read()
                .unwrap()
                .is_exited
                .store(true, Ordering::Relaxed);
            let _ = poh_simulator.join();
        }
        Blockstore::destroy(ledger_path.path()).unwrap();
    }

    #[test]
    fn test_bank_process_and_record_transactions_cost_tracker() {
        for apply_cost_tracker_during_replay_enabled in [true, false] {
            bank_process_and_record_transactions_cost_tracker(
                apply_cost_tracker_during_replay_enabled,
            );
        }
    }

    fn bank_process_and_record_transactions_cost_tracker(
        apply_cost_tracker_during_replay_enabled: bool,
    ) {
        solana_logger::setup();
        let GenesisConfigInfo {
            genesis_config,
            mint_keypair,
            ..
        } = create_slow_genesis_config(10_000);
        let mut bank = Bank::new_no_wallclock_throttle_for_tests(&genesis_config);
        if !apply_cost_tracker_during_replay_enabled {
            bank.deactivate_feature(&feature_set::apply_cost_tracker_during_replay::id());
        }
        let bank = Arc::new(bank);
        let pubkey = solana_sdk::pubkey::new_rand();

        let ledger_path = get_tmp_ledger_path_auto_delete!();
        {
            let blockstore = Blockstore::open(ledger_path.path())
                .expect("Expected to be able to open database ledger");
            let (poh_recorder, _entry_receiver, record_receiver) = PohRecorder::new(
                bank.tick_height(),
                bank.last_blockhash(),
                bank.clone(),
                Some((4, 4)),
                bank.ticks_per_slot(),
                &pubkey,
                Arc::new(blockstore),
                &Arc::new(LeaderScheduleCache::new_from_bank(&bank)),
                &PohConfig::default(),
                Arc::new(AtomicBool::default()),
            );
            let recorder = poh_recorder.new_recorder();
            let poh_recorder = Arc::new(RwLock::new(poh_recorder));

            let poh_simulator = simulate_poh(record_receiver, &poh_recorder);

            poh_recorder.write().unwrap().set_bank(bank.clone(), false);
            let (replay_vote_sender, _replay_vote_receiver) = unbounded();
            let committer = Committer::new(
                None,
                replay_vote_sender,
                Arc::new(PrioritizationFeeCache::new(0u64)),
            );
            let consumer = Consumer::new(
                committer,
                recorder,
                QosService::new(1),
                None,
                HashSet::default(),
                BundleAccountLocker::default(),
            );

            let get_block_cost = || bank.read_cost_tracker().unwrap().block_cost();
            let get_tx_count = || bank.read_cost_tracker().unwrap().transaction_count();
            assert_eq!(get_block_cost(), 0);
            assert_eq!(get_tx_count(), 0);

            //
            // TEST: cost tracker's block cost increases when successfully processing a tx
            //

            let transactions = sanitize_transactions(vec![system_transaction::transfer(
                &mint_keypair,
                &pubkey,
                1,
                genesis_config.hash(),
            )]);

            let process_transactions_batch_output =
                consumer.process_and_record_transactions(&bank, &transactions, 0);

            let ExecuteAndCommitTransactionsOutput {
                executed_with_successful_result_count,
                commit_transactions_result,
                ..
            } = process_transactions_batch_output.execute_and_commit_transactions_output;
            assert_eq!(executed_with_successful_result_count, 1);
            assert!(commit_transactions_result.is_ok());

            let block_cost = get_block_cost();
            assert_ne!(block_cost, 0);
            assert_eq!(get_tx_count(), 1);

            // TEST: it's expected that the allocation will execute but the transfer will not
            // because of a shared write-lock between mint_keypair. Ensure only the first transaction
            // takes compute units in the block AND the apply_cost_tracker_during_replay_enabled feature
            // is applied correctly
            let allocate_keypair = Keypair::new();
            let transactions = sanitize_transactions(vec![
                system_transaction::allocate(
                    &mint_keypair,
                    &allocate_keypair,
                    genesis_config.hash(),
                    100,
                ),
                // this one won't execute in process_and_record_transactions from shared account lock overlap
                system_transaction::transfer(&mint_keypair, &pubkey, 2, genesis_config.hash()),
            ]);

            let process_transactions_batch_output =
                consumer.process_and_record_transactions(&bank, &transactions, 0);

            let ExecuteAndCommitTransactionsOutput {
                executed_with_successful_result_count,
                commit_transactions_result,
                retryable_transaction_indexes,
                ..
            } = process_transactions_batch_output.execute_and_commit_transactions_output;
            assert_eq!(executed_with_successful_result_count, 1);
            assert!(commit_transactions_result.is_ok());

            // first one should have been committed, second one not committed due to AccountInUse error during
            // account locking
            let commit_transactions_result = commit_transactions_result.unwrap();
            assert_eq!(commit_transactions_result.len(), 2);
            assert_matches!(
                commit_transactions_result.get(0),
                Some(CommitTransactionDetails::Committed { .. })
            );
            assert_matches!(
                commit_transactions_result.get(1),
                Some(CommitTransactionDetails::NotCommitted)
            );
            assert_eq!(retryable_transaction_indexes, vec![1]);

            let expected_block_cost = if !apply_cost_tracker_during_replay_enabled {
                let actual_bpf_execution_cost = match commit_transactions_result.get(0).unwrap() {
                    CommitTransactionDetails::Committed { compute_units } => *compute_units,
                    CommitTransactionDetails::NotCommitted => {
                        unreachable!()
                    }
                };

                let mut cost = CostModel::calculate_cost(&transactions[0], &bank.feature_set);
                if let TransactionCost::Transaction(ref mut usage_cost) = cost {
                    usage_cost.bpf_execution_cost = actual_bpf_execution_cost;
                }

                block_cost + cost.sum()
            } else {
                block_cost + CostModel::calculate_cost(&transactions[0], &bank.feature_set).sum()
            };

            assert_eq!(get_block_cost(), expected_block_cost);
            assert_eq!(get_tx_count(), 2);

            poh_recorder
                .read()
                .unwrap()
                .is_exited
                .store(true, Ordering::Relaxed);
            let _ = poh_simulator.join();
        }
        Blockstore::destroy(ledger_path.path()).unwrap();
    }

    #[test]
    fn test_bank_process_and_record_transactions_account_in_use() {
        solana_logger::setup();
        let GenesisConfigInfo {
            genesis_config,
            mint_keypair,
            ..
        } = create_slow_genesis_config(10_000);
        let bank = Arc::new(Bank::new_no_wallclock_throttle_for_tests(&genesis_config));
        let pubkey = solana_sdk::pubkey::new_rand();
        let pubkey1 = solana_sdk::pubkey::new_rand();

        let transactions = sanitize_transactions(vec![
            system_transaction::transfer(&mint_keypair, &pubkey, 1, genesis_config.hash()),
            system_transaction::transfer(&mint_keypair, &pubkey1, 1, genesis_config.hash()),
        ]);

        let ledger_path = get_tmp_ledger_path_auto_delete!();
        {
            let blockstore = Blockstore::open(ledger_path.path())
                .expect("Expected to be able to open database ledger");
            let (poh_recorder, _entry_receiver, record_receiver) = PohRecorder::new(
                bank.tick_height(),
                bank.last_blockhash(),
                bank.clone(),
                Some((4, 4)),
                bank.ticks_per_slot(),
                &pubkey,
                Arc::new(blockstore),
                &Arc::new(LeaderScheduleCache::new_from_bank(&bank)),
                &PohConfig::default(),
                Arc::new(AtomicBool::default()),
            );
            let recorder = poh_recorder.new_recorder();
            let poh_recorder = Arc::new(RwLock::new(poh_recorder));

            poh_recorder.write().unwrap().set_bank(bank.clone(), false);

            let poh_simulator = simulate_poh(record_receiver, &poh_recorder);

            let (replay_vote_sender, _replay_vote_receiver) = unbounded();
            let committer = Committer::new(
                None,
                replay_vote_sender,
                Arc::new(PrioritizationFeeCache::new(0u64)),
            );
            let consumer = Consumer::new(
                committer,
                recorder,
                QosService::new(1),
                None,
                HashSet::default(),
                BundleAccountLocker::default(),
            );

            let process_transactions_batch_output =
                consumer.process_and_record_transactions(&bank, &transactions, 0);

            poh_recorder
                .read()
                .unwrap()
                .is_exited
                .store(true, Ordering::Relaxed);
            let _ = poh_simulator.join();

            let ExecuteAndCommitTransactionsOutput {
                transactions_attempted_execution_count,
                executed_transactions_count,
                retryable_transaction_indexes,
                commit_transactions_result,
                ..
            } = process_transactions_batch_output.execute_and_commit_transactions_output;

            assert_eq!(transactions_attempted_execution_count, 2);
            assert_eq!(executed_transactions_count, 1);
            assert_eq!(retryable_transaction_indexes, vec![1],);
            assert!(commit_transactions_result.is_ok());
        }
        Blockstore::destroy(ledger_path.path()).unwrap();
    }

    #[test]
    fn test_process_transactions_instruction_error() {
        solana_logger::setup();
        let lamports = 10_000;
        let GenesisConfigInfo {
            genesis_config,
            mint_keypair,
            ..
        } = create_slow_genesis_config(lamports);
        let bank = Arc::new(Bank::new_no_wallclock_throttle_for_tests(&genesis_config));
        // set cost tracker limits to MAX so it will not filter out TXs
        bank.write_cost_tracker()
            .unwrap()
            .set_limits(std::u64::MAX, std::u64::MAX, std::u64::MAX);

        // Transfer more than the balance of the mint keypair, should cause a
        // InstructionError::InsufficientFunds that is then committed. Needs to be
        // MAX_NUM_TRANSACTIONS_PER_BATCH at least so it doesn't conflict on account locks
        // with the below transaction
        let mut transactions = vec![
            system_transaction::transfer(
                &mint_keypair,
                &Pubkey::new_unique(),
                lamports + 1,
                genesis_config.hash(),
            );
            TARGET_NUM_TRANSACTIONS_PER_BATCH
        ];

        // Make one transaction that will succeed.
        transactions.push(system_transaction::transfer(
            &mint_keypair,
            &Pubkey::new_unique(),
            1,
            genesis_config.hash(),
        ));

        let transactions_count = transactions.len();
        let ProcessTransactionsSummary {
            reached_max_poh_height,
            transactions_attempted_execution_count,
            committed_transactions_count,
            committed_transactions_with_successful_result_count,
            failed_commit_count,
            retryable_transaction_indexes,
            ..
        } = execute_transactions_with_dummy_poh_service(bank, transactions);

        // All the transactions should have been replayed, but only 1 committed
        assert!(!reached_max_poh_height);
        assert_eq!(transactions_attempted_execution_count, transactions_count);
        // Both transactions should have been committed, even though one was an error,
        // because InstructionErrors are committed
        assert_eq!(committed_transactions_count, 2);
        assert_eq!(committed_transactions_with_successful_result_count, 1);
        assert_eq!(failed_commit_count, 0);
        assert_eq!(
            retryable_transaction_indexes,
            (1..transactions_count - 1).collect::<Vec<usize>>()
        );
    }

    #[test]
    fn test_process_transactions_account_in_use() {
        solana_logger::setup();
        let GenesisConfigInfo {
            genesis_config,
            mint_keypair,
            ..
        } = create_slow_genesis_config(10_000);
        let bank = Arc::new(Bank::new_no_wallclock_throttle_for_tests(&genesis_config));
        // set cost tracker limits to MAX so it will not filter out TXs
        bank.write_cost_tracker()
            .unwrap()
            .set_limits(std::u64::MAX, std::u64::MAX, std::u64::MAX);

        // Make all repetitive transactions that conflict on the `mint_keypair`, so only 1 should be executed
        let mut transactions = vec![
            system_transaction::transfer(
                &mint_keypair,
                &Pubkey::new_unique(),
                1,
                genesis_config.hash()
            );
            TARGET_NUM_TRANSACTIONS_PER_BATCH
        ];

        // Make one more in separate batch that also conflicts, but because it's in a separate batch, it
        // should be executed
        transactions.push(system_transaction::transfer(
            &mint_keypair,
            &Pubkey::new_unique(),
            1,
            genesis_config.hash(),
        ));

        let transactions_count = transactions.len();
        let ProcessTransactionsSummary {
            reached_max_poh_height,
            transactions_attempted_execution_count,
            committed_transactions_count,
            committed_transactions_with_successful_result_count,
            failed_commit_count,
            retryable_transaction_indexes,
            ..
        } = execute_transactions_with_dummy_poh_service(bank, transactions);

        // All the transactions should have been replayed, but only 2 committed (first and last)
        assert!(!reached_max_poh_height);
        assert_eq!(transactions_attempted_execution_count, transactions_count);
        assert_eq!(committed_transactions_count, 2);
        assert_eq!(committed_transactions_with_successful_result_count, 2);
        assert_eq!(failed_commit_count, 0,);

        // Everything except first and last index of the transactions failed and are last retryable
        assert_eq!(
            retryable_transaction_indexes,
            (1..transactions_count - 1).collect::<Vec<usize>>()
        );
    }

    #[test]
    fn test_process_transactions_returns_unprocessed_txs() {
        solana_logger::setup();
        let GenesisConfigInfo {
            genesis_config,
            mint_keypair,
            ..
        } = create_slow_genesis_config(10_000);
        let bank = Arc::new(Bank::new_no_wallclock_throttle_for_tests(&genesis_config));

        let pubkey = solana_sdk::pubkey::new_rand();

        let transactions = sanitize_transactions(vec![system_transaction::transfer(
            &mint_keypair,
            &pubkey,
            1,
            genesis_config.hash(),
        )]);

        let ledger_path = get_tmp_ledger_path_auto_delete!();
        {
            let blockstore = Blockstore::open(ledger_path.path())
                .expect("Expected to be able to open database ledger");
            let (poh_recorder, _entry_receiver, record_receiver) = PohRecorder::new(
                bank.tick_height(),
                bank.last_blockhash(),
                bank.clone(),
                Some((4, 4)),
                bank.ticks_per_slot(),
                &solana_sdk::pubkey::new_rand(),
                Arc::new(blockstore),
                &Arc::new(LeaderScheduleCache::new_from_bank(&bank)),
                &PohConfig::default(),
                Arc::new(AtomicBool::default()),
            );

            // Poh Recorder has no working bank, so should throw MaxHeightReached error on
            // record
            let recorder = poh_recorder.new_recorder();

            let poh_simulator = simulate_poh(record_receiver, &Arc::new(RwLock::new(poh_recorder)));

            let (replay_vote_sender, _replay_vote_receiver) = unbounded();
            let committer = Committer::new(
                None,
                replay_vote_sender,
                Arc::new(PrioritizationFeeCache::new(0u64)),
            );
            let consumer = Consumer::new(
                committer,
                recorder.clone(),
                QosService::new(1),
                None,
                HashSet::default(),
                BundleAccountLocker::default(),
            );

            let process_transactions_summary =
                consumer.process_transactions(&bank, &Instant::now(), &transactions);

            let ProcessTransactionsSummary {
                reached_max_poh_height,
                transactions_attempted_execution_count,
                committed_transactions_count,
                committed_transactions_with_successful_result_count,
                failed_commit_count,
                mut retryable_transaction_indexes,
                ..
            } = process_transactions_summary;
            assert!(reached_max_poh_height);
            assert_eq!(transactions_attempted_execution_count, 1);
            assert_eq!(failed_commit_count, 1);
            // MaxHeightReached error does not commit, should be zero here
            assert_eq!(committed_transactions_count, 0);
            assert_eq!(committed_transactions_with_successful_result_count, 0);

            retryable_transaction_indexes.sort_unstable();
            let expected: Vec<usize> = (0..transactions.len()).collect();
            assert_eq!(retryable_transaction_indexes, expected);

            recorder.is_exited.store(true, Ordering::Relaxed);
            let _ = poh_simulator.join();
        }

        Blockstore::destroy(ledger_path.path()).unwrap();
    }

    #[test]
    fn test_write_persist_transaction_status() {
        solana_logger::setup();
        let GenesisConfigInfo {
            mut genesis_config,
            mint_keypair,
            ..
        } = create_slow_genesis_config(solana_sdk::native_token::sol_to_lamports(1000.0));
        genesis_config.rent.lamports_per_byte_year = 50;
        genesis_config.rent.exemption_threshold = 2.0;
        let bank = Arc::new(Bank::new_no_wallclock_throttle_for_tests(&genesis_config));
        let pubkey = solana_sdk::pubkey::new_rand();
        let pubkey1 = solana_sdk::pubkey::new_rand();
        let keypair1 = Keypair::new();

        let rent_exempt_amount = bank.get_minimum_balance_for_rent_exemption(0);

        let success_tx = system_transaction::transfer(
            &mint_keypair,
            &pubkey,
            rent_exempt_amount,
            genesis_config.hash(),
        );
        let success_signature = success_tx.signatures[0];
        let entry_1 = next_entry(&genesis_config.hash(), 1, vec![success_tx.clone()]);
        let ix_error_tx = system_transaction::transfer(
            &keypair1,
            &pubkey1,
            2 * rent_exempt_amount,
            genesis_config.hash(),
        );
        let ix_error_signature = ix_error_tx.signatures[0];
        let entry_2 = next_entry(&entry_1.hash, 1, vec![ix_error_tx.clone()]);
        let entries = vec![entry_1, entry_2];

        let transactions = sanitize_transactions(vec![success_tx, ix_error_tx]);
        bank.transfer(rent_exempt_amount, &mint_keypair, &keypair1.pubkey())
            .unwrap();

        let ledger_path = get_tmp_ledger_path_auto_delete!();
        {
            let blockstore = Blockstore::open(ledger_path.path())
                .expect("Expected to be able to open database ledger");
            let blockstore = Arc::new(blockstore);
            let (poh_recorder, _entry_receiver, record_receiver) = PohRecorder::new(
                bank.tick_height(),
                bank.last_blockhash(),
                bank.clone(),
                Some((4, 4)),
                bank.ticks_per_slot(),
                &pubkey,
                blockstore.clone(),
                &Arc::new(LeaderScheduleCache::new_from_bank(&bank)),
                &PohConfig::default(),
                Arc::new(AtomicBool::default()),
            );
            let recorder = poh_recorder.new_recorder();
            let poh_recorder = Arc::new(RwLock::new(poh_recorder));

            let poh_simulator = simulate_poh(record_receiver, &poh_recorder);

            poh_recorder.write().unwrap().set_bank(bank.clone(), false);

            let shreds = entries_to_test_shreds(
                &entries,
                bank.slot(),
                0,    // parent_slot
                true, // is_full_slot
                0,    // version
                true, // merkle_variant
            );
            blockstore.insert_shreds(shreds, None, false).unwrap();
            blockstore.set_roots(std::iter::once(&bank.slot())).unwrap();

            let (transaction_status_sender, transaction_status_receiver) = unbounded();
            let transaction_status_service = TransactionStatusService::new(
                transaction_status_receiver,
                Arc::new(AtomicU64::default()),
                true,
                None,
                blockstore.clone(),
                false,
                Arc::new(AtomicBool::new(false)),
            );

            let (replay_vote_sender, _replay_vote_receiver) = unbounded();
            let committer = Committer::new(
                Some(TransactionStatusSender {
                    sender: transaction_status_sender,
                }),
                replay_vote_sender,
                Arc::new(PrioritizationFeeCache::new(0u64)),
            );
            let consumer = Consumer::new(
                committer,
                recorder,
                QosService::new(1),
                None,
                HashSet::default(),
                BundleAccountLocker::default(),
            );

            let _ = consumer.process_and_record_transactions(&bank, &transactions, 0);

            drop(consumer); // drop/disconnect transaction_status_sender
            transaction_status_service.join().unwrap();

            let confirmed_block = blockstore.get_rooted_block(bank.slot(), false).unwrap();
            let actual_tx_results: Vec<_> = confirmed_block
                .transactions
                .into_iter()
                .map(|VersionedTransactionWithStatusMeta { transaction, meta }| {
                    (transaction.signatures[0], meta.status)
                })
                .collect();
            let expected_tx_results = vec![
                (success_signature, Ok(())),
                (
                    ix_error_signature,
                    Err(TransactionError::InstructionError(
                        0,
                        InstructionError::Custom(1),
                    )),
                ),
            ];
            assert_eq!(actual_tx_results, expected_tx_results);

            poh_recorder
                .read()
                .unwrap()
                .is_exited
                .store(true, Ordering::Relaxed);
            let _ = poh_simulator.join();
        }
        Blockstore::destroy(ledger_path.path()).unwrap();
    }

    #[test]
    fn test_write_persist_loaded_addresses() {
        solana_logger::setup();
        let GenesisConfigInfo {
            genesis_config,
            mint_keypair,
            ..
        } = create_slow_genesis_config(10_000);
        let bank = Arc::new(Bank::new_no_wallclock_throttle_for_tests(&genesis_config));
        let keypair = Keypair::new();

        let address_table_key = Pubkey::new_unique();
        let address_table_state = generate_new_address_lookup_table(None, 2);
        store_address_lookup_table(&bank, address_table_key, address_table_state);

        let bank = Arc::new(Bank::new_from_parent(bank, &Pubkey::new_unique(), 1));
        let message = VersionedMessage::V0(v0::Message {
            header: MessageHeader {
                num_required_signatures: 1,
                num_readonly_signed_accounts: 0,
                num_readonly_unsigned_accounts: 0,
            },
            recent_blockhash: genesis_config.hash(),
            account_keys: vec![keypair.pubkey()],
            address_table_lookups: vec![MessageAddressTableLookup {
                account_key: address_table_key,
                writable_indexes: vec![0],
                readonly_indexes: vec![1],
            }],
            instructions: vec![],
        });

        let tx = VersionedTransaction::try_new(message, &[&keypair]).unwrap();
        let sanitized_tx = SanitizedTransaction::try_create(
            tx.clone(),
            MessageHash::Compute,
            Some(false),
            bank.as_ref(),
        )
        .unwrap();

        let entry = next_versioned_entry(&genesis_config.hash(), 1, vec![tx]);
        let entries = vec![entry];

        bank.transfer(1, &mint_keypair, &keypair.pubkey()).unwrap();

        let ledger_path = get_tmp_ledger_path_auto_delete!();
        {
            let blockstore = Blockstore::open(ledger_path.path())
                .expect("Expected to be able to open database ledger");
            let blockstore = Arc::new(blockstore);
            let (poh_recorder, _entry_receiver, record_receiver) = PohRecorder::new(
                bank.tick_height(),
                bank.last_blockhash(),
                bank.clone(),
                Some((4, 4)),
                bank.ticks_per_slot(),
                &Pubkey::new_unique(),
                blockstore.clone(),
                &Arc::new(LeaderScheduleCache::new_from_bank(&bank)),
                &PohConfig::default(),
                Arc::new(AtomicBool::default()),
            );
            let recorder = poh_recorder.new_recorder();
            let poh_recorder = Arc::new(RwLock::new(poh_recorder));

            let poh_simulator = simulate_poh(record_receiver, &poh_recorder);

            poh_recorder.write().unwrap().set_bank(bank.clone(), false);

            let shreds = entries_to_test_shreds(
                &entries,
                bank.slot(),
                0,    // parent_slot
                true, // is_full_slot
                0,    // version
                true, // merkle_variant
            );
            blockstore.insert_shreds(shreds, None, false).unwrap();
            blockstore.set_roots(std::iter::once(&bank.slot())).unwrap();

            let (transaction_status_sender, transaction_status_receiver) = unbounded();
            let transaction_status_service = TransactionStatusService::new(
                transaction_status_receiver,
                Arc::new(AtomicU64::default()),
                true,
                None,
                blockstore.clone(),
                false,
                Arc::new(AtomicBool::new(false)),
            );

            let (replay_vote_sender, _replay_vote_receiver) = unbounded();
            let committer = Committer::new(
                Some(TransactionStatusSender {
                    sender: transaction_status_sender,
                }),
                replay_vote_sender,
                Arc::new(PrioritizationFeeCache::new(0u64)),
            );
            let consumer = Consumer::new(
                committer,
                recorder,
                QosService::new(1),
                None,
                HashSet::default(),
                BundleAccountLocker::default(),
            );

            let _ = consumer.process_and_record_transactions(&bank, &[sanitized_tx.clone()], 0);

            drop(consumer); // drop/disconnect transaction_status_sender
            transaction_status_service.join().unwrap();

            let mut confirmed_block = blockstore.get_rooted_block(bank.slot(), false).unwrap();
            assert_eq!(confirmed_block.transactions.len(), 1);

            let recorded_meta = confirmed_block.transactions.pop().unwrap().meta;
            assert_eq!(
                recorded_meta,
                TransactionStatusMeta {
                    status: Ok(()),
                    pre_balances: vec![1, 0, 0],
                    post_balances: vec![1, 0, 0],
                    pre_token_balances: Some(vec![]),
                    post_token_balances: Some(vec![]),
                    rewards: Some(vec![]),
                    loaded_addresses: sanitized_tx.get_loaded_addresses(),
                    compute_units_consumed: Some(0),
                    ..TransactionStatusMeta::default()
                }
            );
            poh_recorder
                .read()
                .unwrap()
                .is_exited
                .store(true, Ordering::Relaxed);
            let _ = poh_simulator.join();
        }
        Blockstore::destroy(ledger_path.path()).unwrap();
    }

    #[test]
    fn test_consume_buffered_packets() {
        let ledger_path = get_tmp_ledger_path_auto_delete!();
        {
            let (transactions, bank, poh_recorder, _entry_receiver, poh_simulator) =
                setup_conflicting_transactions(ledger_path.path());
            let recorder = poh_recorder.read().unwrap().new_recorder();
            let num_conflicting_transactions = transactions.len();
            let deserialized_packets = transactions_to_deserialized_packets(&transactions).unwrap();
            assert_eq!(deserialized_packets.len(), num_conflicting_transactions);
            let mut buffered_packet_batches =
                UnprocessedTransactionStorage::new_transaction_storage(
                    UnprocessedPacketBatches::from_iter(
                        deserialized_packets,
                        num_conflicting_transactions,
                    ),
                    ThreadType::Transactions,
                );

            let (replay_vote_sender, _replay_vote_receiver) = unbounded();
            let committer = Committer::new(
                None,
                replay_vote_sender,
                Arc::new(PrioritizationFeeCache::new(0u64)),
            );
            let consumer = Consumer::new(
                committer,
                recorder,
                QosService::new(1),
                None,
                HashSet::default(),
                BundleAccountLocker::default(),
            );

            // When the working bank in poh_recorder is None, no packets should be processed (consume will not be called)
            assert!(!poh_recorder.read().unwrap().has_bank());
            assert_eq!(buffered_packet_batches.len(), num_conflicting_transactions);
            // When the working bank in poh_recorder is Some, all packets should be processed.
            // Multi-Iterator will process them 1-by-1 if all txs are conflicting.
            poh_recorder.write().unwrap().set_bank(bank, false);
            let bank_start = poh_recorder.read().unwrap().bank_start().unwrap();
            let banking_stage_stats = BankingStageStats::default();
            consumer.consume_buffered_packets(
                &bank_start,
                &mut buffered_packet_batches,
                &banking_stage_stats,
                &mut LeaderSlotMetricsTracker::new(0),
            );

            // Check that all packets were processed without retrying
            assert!(buffered_packet_batches.is_empty());
            assert_eq!(
                banking_stage_stats
                    .consumed_buffered_packets_count
                    .load(Ordering::Relaxed),
                num_conflicting_transactions
            );
            assert_eq!(
                banking_stage_stats
                    .rebuffered_packets_count
                    .load(Ordering::Relaxed),
                0
            );
            // Use bank to check the number of entries (batches)
            assert_eq!(bank_start.working_bank.transactions_per_entry_max(), 1);
            assert_eq!(
                bank_start.working_bank.transaction_entries_count(),
                num_conflicting_transactions as u64
            );

            poh_recorder
                .read()
                .unwrap()
                .is_exited
                .store(true, Ordering::Relaxed);
            let _ = poh_simulator.join();
        }
        Blockstore::destroy(ledger_path.path()).unwrap();
    }

    #[test]
    fn test_consume_buffered_packets_sanitization_error() {
        let ledger_path = get_tmp_ledger_path_auto_delete!();
        {
            let (mut transactions, bank, poh_recorder, _entry_receiver, poh_simulator) =
                setup_conflicting_transactions(ledger_path.path());
            let duplicate_account_key = transactions[0].message.account_keys[0];
            transactions[0]
                .message
                .account_keys
                .push(duplicate_account_key); // corrupt transaction
            let recorder = poh_recorder.read().unwrap().new_recorder();
            let num_conflicting_transactions = transactions.len();
            let deserialized_packets = transactions_to_deserialized_packets(&transactions).unwrap();
            assert_eq!(deserialized_packets.len(), num_conflicting_transactions);
            let mut buffered_packet_batches =
                UnprocessedTransactionStorage::new_transaction_storage(
                    UnprocessedPacketBatches::from_iter(
                        deserialized_packets,
                        num_conflicting_transactions,
                    ),
                    ThreadType::Transactions,
                );

            let (replay_vote_sender, _replay_vote_receiver) = unbounded();
            let committer = Committer::new(
                None,
                replay_vote_sender,
                Arc::new(PrioritizationFeeCache::new(0u64)),
            );
            let consumer = Consumer::new(
                committer,
                recorder,
                QosService::new(1),
                None,
                HashSet::default(),
                BundleAccountLocker::default(),
            );

            // When the working bank in poh_recorder is None, no packets should be processed
            assert!(!poh_recorder.read().unwrap().has_bank());
            assert_eq!(buffered_packet_batches.len(), num_conflicting_transactions);
            // When the working bank in poh_recorder is Some, all packets should be processed.
            // Multi-Iterator will process them 1-by-1 if all txs are conflicting.
            poh_recorder.write().unwrap().set_bank(bank, false);
            let bank_start = poh_recorder.read().unwrap().bank_start().unwrap();
            consumer.consume_buffered_packets(
                &bank_start,
                &mut buffered_packet_batches,
                &BankingStageStats::default(),
                &mut LeaderSlotMetricsTracker::new(0),
            );
            assert!(buffered_packet_batches.is_empty());
            poh_recorder
                .read()
                .unwrap()
                .is_exited
                .store(true, Ordering::Relaxed);
            let _ = poh_simulator.join();
        }
        Blockstore::destroy(ledger_path.path()).unwrap();
    }

    #[test]
    fn test_consume_buffered_packets_retryable() {
        let ledger_path = get_tmp_ledger_path_auto_delete!();
        {
            let (transactions, bank, poh_recorder, _entry_receiver, poh_simulator) =
                setup_conflicting_transactions(ledger_path.path());
            let recorder = poh_recorder.read().unwrap().new_recorder();
            let num_conflicting_transactions = transactions.len();
            let deserialized_packets = transactions_to_deserialized_packets(&transactions).unwrap();
            assert_eq!(deserialized_packets.len(), num_conflicting_transactions);
            let retryable_packet = deserialized_packets[0].clone();
            let mut buffered_packet_batches =
                UnprocessedTransactionStorage::new_transaction_storage(
                    UnprocessedPacketBatches::from_iter(
                        deserialized_packets,
                        num_conflicting_transactions,
                    ),
                    ThreadType::Transactions,
                );

            let (replay_vote_sender, _replay_vote_receiver) = unbounded();
            let committer = Committer::new(
                None,
                replay_vote_sender,
                Arc::new(PrioritizationFeeCache::new(0u64)),
            );
            let consumer = Consumer::new(
                committer,
                recorder,
                QosService::new(1),
                None,
                HashSet::default(),
                BundleAccountLocker::default(),
            );

            // When the working bank in poh_recorder is None, no packets should be processed (consume will not be called)
            assert!(!poh_recorder.read().unwrap().has_bank());
            assert_eq!(buffered_packet_batches.len(), num_conflicting_transactions);
            // When the working bank in poh_recorder is Some, all packets should be processed
            // except except for retryable errors. Manually take the lock of a transaction to
            // simulate another thread processing a transaction with that lock.
            poh_recorder.write().unwrap().set_bank(bank.clone(), false);
            let bank_start = poh_recorder.read().unwrap().bank_start().unwrap();

            let lock_account = transactions[0].message.account_keys[1];
            let manual_lock_tx =
                SanitizedTransaction::from_transaction_for_tests(system_transaction::transfer(
                    &Keypair::new(),
                    &lock_account,
                    1,
                    bank.last_blockhash(),
                ));
            let _ = bank_start.working_bank.accounts().lock_accounts(
                std::iter::once(&manual_lock_tx),
                bank_start.working_bank.get_transaction_account_lock_limit(),
            );

            let banking_stage_stats = BankingStageStats::default();
            consumer.consume_buffered_packets(
                &bank_start,
                &mut buffered_packet_batches,
                &banking_stage_stats,
                &mut LeaderSlotMetricsTracker::new(0),
            );

            // Check that all but 1 transaction was processed. And that it was rebuffered.
            assert_eq!(buffered_packet_batches.len(), 1);
            assert_eq!(
                buffered_packet_batches.iter().next().unwrap(),
                &retryable_packet
            );
            assert_eq!(
                banking_stage_stats
                    .consumed_buffered_packets_count
                    .load(Ordering::Relaxed),
                num_conflicting_transactions - 1,
            );
            assert_eq!(
                banking_stage_stats
                    .rebuffered_packets_count
                    .load(Ordering::Relaxed),
                1
            );
            // Use bank to check the number of entries (batches)
            assert_eq!(bank_start.working_bank.transactions_per_entry_max(), 1);
            assert_eq!(
                bank_start.working_bank.transaction_entries_count(),
                num_conflicting_transactions as u64 - 1
            );

            poh_recorder
                .read()
                .unwrap()
                .is_exited
                .store(true, Ordering::Relaxed);
            let _ = poh_simulator.join();
        }
        Blockstore::destroy(ledger_path.path()).unwrap();
    }

    #[test]
    fn test_accumulate_execute_units_and_time() {
        let mut execute_timings = ExecuteTimings::default();
        let mut expected_units = 0;
        let mut expected_us = 0;

        for n in 0..10 {
            execute_timings.details.per_program_timings.insert(
                Pubkey::new_unique(),
                ProgramTiming {
                    accumulated_us: n * 100,
                    accumulated_units: n * 1000,
                    count: n as u32,
                    errored_txs_compute_consumed: vec![],
                    total_errored_units: 0,
                },
            );
            expected_us += n * 100;
            expected_units += n * 1000;
        }

        let (units, us) = execute_timings.accumulate_execute_units_and_time();

        assert_eq!(expected_units, units);
        assert_eq!(expected_us, us);
    }

    #[test]
    fn test_bank_prepare_filter_for_pending_transaction() {
        assert_eq!(
            Consumer::prepare_filter_for_pending_transactions(6, &[2, 4, 5]),
            vec![
                Err(TransactionError::BlockhashNotFound),
                Err(TransactionError::BlockhashNotFound),
                Ok(()),
                Err(TransactionError::BlockhashNotFound),
                Ok(()),
                Ok(())
            ]
        );

        assert_eq!(
            Consumer::prepare_filter_for_pending_transactions(6, &[0, 2, 3]),
            vec![
                Ok(()),
                Err(TransactionError::BlockhashNotFound),
                Ok(()),
                Ok(()),
                Err(TransactionError::BlockhashNotFound),
                Err(TransactionError::BlockhashNotFound),
            ]
        );
    }

    #[test]
    fn test_bank_filter_valid_transaction_indexes() {
        assert_eq!(
            Consumer::filter_valid_transaction_indexes(&[
                (Err(TransactionError::BlockhashNotFound), None),
                (Err(TransactionError::BlockhashNotFound), None),
                (Ok(()), None),
                (Err(TransactionError::BlockhashNotFound), None),
                (Ok(()), None),
                (Ok(()), None),
            ]),
            [2, 4, 5]
        );

        assert_eq!(
            Consumer::filter_valid_transaction_indexes(&[
                (Ok(()), None),
                (Err(TransactionError::BlockhashNotFound), None),
                (Err(TransactionError::BlockhashNotFound), None),
                (Ok(()), None),
                (Ok(()), None),
                (Ok(()), None),
            ]),
            [0, 3, 4, 5]
        );
    }
}<|MERGE_RESOLUTION|>--- conflicted
+++ resolved
@@ -27,10 +27,7 @@
     solana_sdk::{
         borsh0_10::try_from_slice_unchecked,
         clock::{Slot, FORWARD_TRANSACTIONS_TO_LEADER_AT_SLOT_OFFSET, MAX_PROCESSING_AGE},
-<<<<<<< HEAD
-=======
         compute_budget::{self, ComputeBudgetInstruction},
->>>>>>> c1040b01
         feature_set,
         pubkey::Pubkey,
         saturating_add_assign,
